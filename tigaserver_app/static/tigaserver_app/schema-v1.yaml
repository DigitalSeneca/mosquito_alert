--- conflicted
+++ resolved
@@ -4,24 +4,13 @@
   version: 1.0
   description: Documentation for the Mosquito Alert server API
 paths:
-<<<<<<< HEAD
-  /api/organizationpins/:
-    get:
-      operationId: listOrganizationPins
-      summary: Returns a list of organizations with a text description and URL, to be drawn in a map.
-      description: List of organizations with a geographical location. Each of these organizations has a link to a
-            web page with the detailed information. The text in textual_description should be shown in a pin dialog in a map
-      tags:
-      - apps
-      parameters: []
-=======
-  /api/mark_notif_as_ack/:    
+  /api/mark_notif_as_ack/:
     delete:
       operationId: Destroymark_notif_as_ack
       summary: Marks a notification as read by a certain user
       tags:
       - notifications
-      parameters: 
+      parameters:
         - name: user
           required: true
           in: query
@@ -48,7 +37,7 @@
         description: This endpoint subscribes a user to a given topic. A topic behaves like a mail list,
           and if a push notification is sent to a topic, all users subscribed to this topic will receive the
           notification.
-        parameters: 
+        parameters:
         - name: user
           required: true
           in: query
@@ -92,7 +81,7 @@
         tags:
           - notifications
         operationId: Createunsub_from_topic
-        parameters: 
+        parameters:
         - name: user
           required: true
           in: query
@@ -117,30 +106,167 @@
       tags:
         - notifications
       operationId: listtopics_subscribeds
-      parameters: 
+      parameters:
         - name: user
           required: true
           in: query
           description: User id for which the subscriptions will be listed
           schema:
             type: string
->>>>>>> 67e73e06
-      responses:
-        '200':
-          content:
-            application/json:
-              schema:
-                type: array
-<<<<<<< HEAD
+      responses:
+        '200':
+          content:
+            application/json:
+              schema:
+                type: array
                 items:
-=======
-                items: 
->>>>>>> 67e73e06
                   properties:
                     id:
                       type: integer
                       readOnly: true
-<<<<<<< HEAD
+                      description: 'Subscription id'
+                    user:
+                      type: string
+                      description: 'User uuid of the user'
+                    topic:
+                      type: integer
+                      description: 'topic id'
+                    topic_code:
+                      type: string
+                      description: 'Topic code'
+          description: 'Success and returns a list of the subscriptions'
+        '400':
+          description: 'Either the user param was not supplied or the user associated with it does not exist'
+  /api/token/:
+    post:
+      operationId: Createtoken
+      summary: Links an FCM token to a user or device
+      tags:
+        - notifications
+      description: This call fills the field token in the user table. This allows the user to receive direct FCM push notifications.
+      parameters:
+        - name: user_id
+          required: true
+          in: query
+          description: The uuid identifying the user or device
+          schema:
+            type: string
+        - name: token
+          required: true
+          in: query
+          description: The FCM token obtained after registering the user to the messaging service
+          schema:
+            type: string
+      responses:
+        '200':
+          content:
+            application/json:
+              schema:
+                properties:
+                  token:
+                    type: string
+                    description: 'Returns the successfully registered token'
+          description: 'The call was successful and the user id and token are now linked'
+        '400':
+          description: 'If any of the parameters are missing'
+        '404':
+          description: 'If the user identified by the parameter user_id does not exist'
+  /api/user_notifications/:
+    get:
+      operationId: listuser_notifications
+      summary: Returns a list of notifications sent to a given user, by uuid
+      tags:
+        - notifications
+      description: Returns a list of notifications sent to a given user, by uuid. All the notifications are at least translated to english and maybe to a second
+        language. If this is the case and the locale parameter is sent, the text will be shown in this locale. If not, the language will default to english.
+      parameters:
+        - name: user_id
+          required: true
+          in: query
+          description: The returned list will include only notifications sent to the user represented with the supplied id
+          schema:
+            type: string
+        - name: locale
+          required: false
+          in: query
+          description: Two letter language code in which the notification list will be shown. If the notification has not been translated to
+            the desired language, it defaults to english (which is mandatory and always present)
+          schema:
+            type: string
+            enum: ['es','ca','en','de','sq','el','hu','pt','sl','it','fr','bg','ro','hr','mk','sr','lb','nl','tr']
+        - name: acknowledged
+          required: false
+          in: query
+          description: This parameter acts as a filter parameter. If not specified, all notifications are returned. If 'false', only unread
+            notifications will be returned. If 'true', only read notifications will be returned.
+          schema:
+            type: string
+            enum: ['true','false']
+      responses:
+        '200':
+          content:
+            application/json:
+              schema:
+                type: array
+                items:
+                  properties:
+                    id:
+                      type: integer
+                      readOnly: true
+                    report_id:
+                      type: string
+                      description: 'Id of the report which originated this notification. Can be null.'
+                    user_id:
+                      type: string
+                      description: 'Id of the user to which the notification was sent. Can be null, if the notification was sent to a topic.'
+                    topic:
+                      type: string
+                      description: 'Topic code (lower case, no special chars) to which the notification was sent. Can be null, if the notification was sent to a user.'
+                    user_score:
+                      type: integer
+                      description: 'Value for old user score. Ignore this field because it is deprecated and only present for backwards compatibility'
+                    user_score_label:
+                      type: string
+                      description: 'Can be user_score_pro, user_score_advanced or user_score_beginner. Categorized string for user_score. Also deprecated'
+                    expert_id:
+                      type: integer
+                      description: 'User id for the user(expert) that sent the notification.'
+                    date_comment:
+                      type: string
+                      format: date-time
+                      description: 'ISO timestamp for when the notification was issued, server time.'
+                    expert_comment:
+                      type: string
+                      description: 'Plain text with the notification title.'
+                    expert_html:
+                      type: string
+                      description: 'HTML Text with the full notification body.'
+                    acknowledged:
+                      type: boolean
+                      description: 'Boolean fields which says if the user tapped on the notification in the mobile apps. If true, the user opened the notification. If false, the notification is unread.'
+                    public:
+                      type: boolean
+                      description: 'Boolean fields which indicates if this notification can be shown on the public map.'
+  /api/organizationpins/:
+    get:
+      operationId: listOrganizationPins
+      summary: Returns a list of organizations with a text description and URL, to be drawn in a map.
+      description: List of organizations with a geographical location. Each of these organizations has a link to a
+            web page with the detailed information. The text in textual_description should be shown in a pin dialog in a map
+      tags:
+      - apps
+      parameters: []
+      responses:
+        '200':
+          content:
+            application/json:
+              schema:
+                type: array
+                items:
+                  properties:
+                    id:
+                      type: integer
+                      readOnly: true
                     point:
                       type: string
                       readOnly: true
@@ -164,131 +290,6 @@
                   required:
                   - textual_description
                   - page_url
-=======
-                      description: 'Subscription id'
-                    user:                      
-                      type: string
-                      description: 'User uuid of the user'
-                    topic:                      
-                      type: integer
-                      description: 'topic id'
-                    topic_code:                      
-                      type: string
-                      description: 'Topic code'
-          description: 'Success and returns a list of the subscriptions'
-        '400':
-          description: 'Either the user param was not supplied or the user associated with it does not exist'
-  /api/token/:
-    post:
-      operationId: Createtoken
-      summary: Links an FCM token to a user or device
-      tags:
-        - notifications
-      description: This call fills the field token in the user table. This allows the user to receive direct FCM push notifications.
-      parameters: 
-        - name: user_id
-          required: true
-          in: query
-          description: The uuid identifying the user or device
-          schema:
-            type: string
-        - name: token
-          required: true
-          in: query
-          description: The FCM token obtained after registering the user to the messaging service
-          schema:
-            type: string
-      responses:
-        '200':
-          content:
-            application/json:
-              schema:                 
-                properties: 
-                  token:
-                    type: string
-                    description: 'Returns the successfully registered token'
-          description: 'The call was successful and the user id and token are now linked'
-        '400':
-          description: 'If any of the parameters are missing'
-        '404':
-          description: 'If the user identified by the parameter user_id does not exist'
-  /api/user_notifications/:
-    get:
-      operationId: listuser_notifications
-      summary: Returns a list of notifications sent to a given user, by uuid
-      tags:
-        - notifications
-      description: Returns a list of notifications sent to a given user, by uuid. All the notifications are at least translated to english and maybe to a second
-        language. If this is the case and the locale parameter is sent, the text will be shown in this locale. If not, the language will default to english.
-      parameters: 
-        - name: user_id
-          required: true
-          in: query
-          description: The returned list will include only notifications sent to the user represented with the supplied id
-          schema:
-            type: string
-        - name: locale
-          required: false
-          in: query
-          description: Two letter language code in which the notification list will be shown. If the notification has not been translated to
-            the desired language, it defaults to english (which is mandatory and always present)
-          schema:
-            type: string            
-            enum: ['es','ca','en','de','sq','el','hu','pt','sl','it','fr','bg','ro','hr','mk','sr','lb','nl','tr']
-        - name: acknowledged
-          required: false
-          in: query
-          description: This parameter acts as a filter parameter. If not specified, all notifications are returned. If 'false', only unread
-            notifications will be returned. If 'true', only read notifications will be returned.
-          schema:
-            type: string
-            enum: ['true','false']
-      responses:
-        '200':
-          content:
-            application/json:
-              schema:
-                type: array
-                items:
-                  properties:
-                    id:
-                      type: integer
-                      readOnly: true
-                    report_id:                      
-                      type: string                          
-                      description: 'Id of the report which originated this notification. Can be null.'
-                    user_id:
-                      type: string
-                      description: 'Id of the user to which the notification was sent. Can be null, if the notification was sent to a topic.'
-                    topic:
-                      type: string                      
-                      description: 'Topic code (lower case, no special chars) to which the notification was sent. Can be null, if the notification was sent to a user.'
-                    user_score:
-                      type: integer
-                      description: 'Value for old user score. Ignore this field because it is deprecated and only present for backwards compatibility'
-                    user_score_label:
-                      type: string
-                      description: 'Can be user_score_pro, user_score_advanced or user_score_beginner. Categorized string for user_score. Also deprecated'
-                    expert_id:
-                      type: integer
-                      description: 'User id for the user(expert) that sent the notification.'
-                    date_comment:
-                      type: string
-                      format: date-time
-                      description: 'ISO timestamp for when the notification was issued, server time.'
-                    expert_comment:
-                      type: string
-                      description: 'Plain text with the notification title.'                  
-                    expert_html:
-                      type: string
-                      description: 'HTML Text with the full notification body.'
-                    acknowledged:
-                      type: boolean
-                      description: 'Boolean fields which says if the user tapped on the notification in the mobile apps. If true, the user opened the notification. If false, the notification is unread.'
-                    public:
-                      type: boolean
-                      description: 'Boolean fields which indicates if this notification can be shown on the public map.'    
->>>>>>> 67e73e06
   /api/owcampaigns/:
     get:
       operationId: listOWCampaigns
