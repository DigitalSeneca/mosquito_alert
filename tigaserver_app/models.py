--- conflicted
+++ resolved
@@ -235,12 +235,8 @@
     last_score_update = models.DateTimeField(help_text="Last time score was updated", null=True, blank=True)
 
     language_iso2 = models.CharField(
-<<<<<<< HEAD
         max_length=2,
         default='en',
-=======
-        max_length=2, null=True, blank=True,
->>>>>>> fd7dae58
         help_text="Language setting of app. 2-digit ISO-639-1 language code.",
     )
 
@@ -1638,11 +1634,6 @@
             if nuts2:
                 self.nuts_2 = nuts2.nuts_id
 
-<<<<<<< HEAD
-        if self.app_language:
-            self.user.language_iso2 = self.app_language
-            self.user.save(update_fields=['language_iso2'])
-=======
         bite_fields = [
             self.head_bite_count,
             self.left_arm_bite_count,
@@ -1654,7 +1645,10 @@
         self.bite_count = sum(
             f for f in bite_fields if f is not None
         ) if self.type == self.TYPE_BITE else None
->>>>>>> fd7dae58
+
+        if self.app_language:
+            self.user.language_iso2 = self.app_language
+            self.user.save(update_fields=['language_iso2'])
 
         super(Report, self).save(*args, **kwargs)
 
@@ -3033,7 +3027,6 @@
     native_locale = models.CharField(default=None, blank=True, null=True, max_length=10, help_text='Locale code for text in body_html_native and title_native')
     notification_label = models.CharField(default=None, blank=True, null=True, max_length=255, help_text='Arbitrary label used to group thematically equal notifications. Optional. ')
 
-<<<<<<< HEAD
     @property
     def body_image(self) -> Optional[str]:
         soup = BeautifulSoup(self.body_html_en, 'html.parser')
@@ -3043,27 +3036,6 @@
             return img_tag.get('src')
 
         return None
-=======
-    def get_title_locale_safe(self, locale: str) -> str:
-        result_title = self.title_en
-
-        if locale and self.native_locale:
-            if locale.lower().strip() == self.native_locale.lower().strip():
-                if self.title_native:
-                    result_title = self.title_native
-
-        return result_title
-
-    def get_body_locale_safe(self, locale: str) -> str:
-        result_body = self.body_html_en
-
-        if locale and self.native_locale:
-            if locale.lower().strip() == self.native_locale.lower().strip():
-                if self.body_html_native:
-                    result_body = self.body_html_native
-
-        return result_body
->>>>>>> fd7dae58
 
     def _get_localized_field(self, fieldname_prefix: str, language_code: Optional[str] = None) -> str:
         # Default to english
@@ -3113,24 +3085,23 @@
 
     objects = NotificationManager()
 
-    def send_to_topic(self, topic: 'NotificationTopic', push: bool = True) -> None:
+    def send_to_topic(self, topic: 'NotificationTopic', push: bool = True, language_code: Optional[str] = None) -> Optional[str]:
         obj, _ = SentNotification.objects.get_or_create(
             sent_to_topic=topic,
             notification=self
         )
 
         if push:
-            obj.send_push_notification()
-
-
-    def send_to_user(self, user: TigaUser, push: bool = True) -> None:
+            return obj.send_push(language_code=language_code)
+
+    def send_to_user(self, user: TigaUser, push: bool = True) -> Optional[str]:
         obj, _ = SentNotification.objects.get_or_create(
             sent_to_user=user,
             notification=self
         )
 
         if push:
-            obj.send_push_notification()
+            return obj.send_push(language_code=user.language_iso2)
 
     def mark_as_seen_for_user(self, user: TigaUser) -> None:
         _ = AcknowledgedNotification.objects.get_or_create(
@@ -3144,23 +3115,6 @@
             notification=self
         ).delete()
 
-    def send_to_topic(self, topic: 'NotificationTopic', push: bool = True, language_code: Optional[str] = None) -> Optional[str]:
-        obj, _ = SentNotification.objects.get_or_create(
-            sent_to_topic=topic,
-            notification=self
-        )
-
-        if push:
-            return obj.send_push(language_code=language_code)
-
-    def send_to_user(self, user: TigaUser, push: bool = True) -> Optional[str]:
-        obj, _ = SentNotification.objects.get_or_create(
-            sent_to_user=user,
-            notification=self
-        )
-
-        if push:
-            return obj.send_push(language_code=user.language_iso2)
 
 class AcknowledgedNotification(models.Model):
     user = models.ForeignKey(TigaUser, related_name="user_acknowledgements",help_text='User which has acknowledged the notification', on_delete=models.CASCADE, )
@@ -3221,63 +3175,6 @@
     #you either send a notification to a user, or to a group of users via topics
     notification = models.ForeignKey(Notification, related_name="notification_sendings", help_text='The notification which has been sent', on_delete=models.CASCADE, )
 
-<<<<<<< HEAD
-    def send_push(self, language_code: str = None):
-
-        if settings.DISABLE_PUSH:
-            return
-
-        # See: https://firebase.google.com/docs/reference/admin/python/firebase_admin.messaging
-        # See: https://firebaseopensource.com/projects/flutter/plugins/packages/firebase_messaging/readme/
-        message_payload = dict(
-            data={
-                "id": str(self.notification.pk)
-            },
-            notification=FirebaseNotification(
-                title=self.notification.notification_content.get_title(language_code=language_code),
-                body=self.notification.notification_content.get_body(language_code=language_code),
-                image=self.notification.notification_content.body_image
-            ),
-            android=AndroidConfig(
-                notification=AndroidNotification(
-                    click_action='FLUTTER_NOTIFICATION_CLICK'
-                )
-            )
-        )
-        message_id = None
-        if self.sent_to_topic:
-            try:
-                message_id = firebase_admin.messaging.send(
-                    message=Message(
-                        **message_payload,
-                        topic=self.sent_to_topic.topic_code
-                    ),
-                    dry_run=settings.DRY_RUN_PUSH,
-                )
-            except firebase_admin._messaging_utils.UnregisteredError:
-                logger_notification.exception(f"Topic {self.sent_to_topic.topic_code} not valid")
-            except (FirebaseError, ValueError) as e:
-                logger_notification.exception(str(e))
-            except Exception as e:
-                logger_notification.exception(str(e))
-        elif self.sent_to_user and self.sent_to_user.device_token:
-            try:
-                message_id = firebase_admin.messaging.send(
-                    message=Message(
-                        **message_payload,
-                        token=self.sent_to_user.device_token
-                    ),
-                    dry_run=settings.DRY_RUN_PUSH,
-                )
-            except firebase_admin._messaging_utils.UnregisteredError:
-                logger_notification.exception(f"Device token {self.sent_to_user.device_token} not valid")
-            except (FirebaseError, ValueError) as e:
-                logger_notification.exception(str(e))
-            except Exception as e:
-                logger_notification.exception(str(e))
-
-        return message_id
-=======
     def _get_push_data_message(self):
         return {
             "notification_id": self.notification.pk,
@@ -3309,7 +3206,6 @@
                 data_message=self._get_push_data_message(),
                 dry_run=settings.DRY_RUN_PUSH
             )
->>>>>>> fd7dae58
 
 
 class AwardCategory(models.Model):
