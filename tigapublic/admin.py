"""Admin."""
from django.contrib import admin

# Register your models here.
from .models import PredefinedNotification

<<<<<<< HEAD
=======

>>>>>>> fd7dae58
admin.site.register(PredefinedNotification)<|MERGE_RESOLUTION|>--- conflicted
+++ resolved
@@ -4,8 +4,5 @@
 # Register your models here.
 from .models import PredefinedNotification
 
-<<<<<<< HEAD
-=======
 
->>>>>>> fd7dae58
 admin.site.register(PredefinedNotification)