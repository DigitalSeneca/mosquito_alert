from django.utils.translation import ugettext_lazy as _
import tigaserver_project as project_module
import django.conf.global_settings as DEFAULT_SETTINGS
import pytz
from datetime import datetime

"""
Django settings for tigaserver_project project.

For more information on this file, see
https://docs.djangoproject.com/en/1.6/topics/settings/

For the full list of settings and their values, see
https://docs.djangoproject.com/en/1.6/ref/settings/
"""

# Build paths inside the project like this: os.path.join(BASE_DIR, ...)
import os
BASE_DIR = os.path.dirname(os.path.dirname(__file__))


PROJECT_DIR = os.path.dirname(os.path.realpath(project_module.__file__))


# Quick-start development settings - unsuitable for production
# See https://docs.djangoproject.com/en/1.6/howto/deployment/checklist/

SECRET_KEY = 'h0v(25z3u9yquh+01+#%tj@7iyk*raq!-6)jwz+0ac^h2grd0@'

# SECURITY WARNING: don't run with debug turned on in production!
DEBUG = False

TEMPLATE_DEBUG = DEBUG

ALLOWED_HOSTS = []

# Application definition


TEMPLATE_CONTEXT_PROCESSORS = DEFAULT_SETTINGS.TEMPLATE_CONTEXT_PROCESSORS + (
    'django.core.context_processors.request',
)

INSTALLED_APPS = (
    'django.contrib.admin',
    'django.contrib.auth',
    'django.contrib.contenttypes',
    'django.contrib.sessions',
    'django.contrib.messages',
    'django.contrib.staticfiles',
    'django.contrib.gis',
    'rest_framework.authtoken',
    'tigaserver_app',
    'tigamap',
    'tigahelp',
    'tigacrafting',
    'tigapublic',
    'rest_framework',
    'leaflet',
    'south',
    'stats',
    'floppyforms',
    'taggit',
    'django_messages',
    'tigaserver_messages',
    'tigascoring',
)

MIDDLEWARE_CLASSES = (
    'django.contrib.sessions.middleware.SessionMiddleware',
    'django.middleware.locale.LocaleMiddleware',
    'django.middleware.common.CommonMiddleware',
    'django.middleware.csrf.CsrfViewMiddleware',
    'django.contrib.auth.middleware.AuthenticationMiddleware',
    'django.contrib.messages.middleware.MessageMiddleware',
    'django.middleware.clickjacking.XFrameOptionsMiddleware',
)

ROOT_URLCONF = 'tigaserver_project.urls'

WSGI_APPLICATION = 'tigaserver_project.wsgi.application'

# Database
# https://docs.djangoproject.com/en/1.6/ref/settings/#databases

DATABASES = {
    'default': {
        'ENGINE': 'django.db.backends.postgresql_psycopg2',
        'NAME': '',
        'USER': '',
        'PASSWORD': '',
        'HOST': 'localhost',
        'PORT': '',
    }
}


CACHES = {
    'default': {
        'BACKEND': 'django.core.cache.backends.memcached.MemcachedCache',
        'LOCATION': '127.0.0.1:11211',
    }
}

# Internationalization
# https://docs.djangoproject.com/en/1.6/topics/i18n/

LANGUAGE_CODE = 'es'

TIME_ZONE = 'UTC'

USE_I18N = True

USE_L10N = False

USE_TZ = True

LANGUAGES = (
    ('es', _('Spanish')),
    ('ca', _('Catalan')),
    ('en', _('English')),
    ('zh-cn', _('Chinese')),
)

# generate locale files
# ./manage.py makemessages -l en
# ./manage.py makemessages -l ca
# ./manage.py makemessages -l es
# ./manage.py makemessages -d djangojs -l en
# ./manage.py makemessages -d djangojs -l ca
# ./manage.py makemessages -d djangojs -l es
# ./manage.py compilemessages

LOCALE_PATHS = (
    os.path.join(BASE_DIR, 'locale'),
)

# Static files (CSS, JavaScript, Images)
# https://docs.djangoproject.com/en/1.6/howto/static-files/

STATIC_URL = '/static/'

STATIC_ROOT = ''

# STATICFILES_DIRS = [os.path.join(BASE_DIR, "static")]

MEDIA_URL = '/media/'

MEDIA_ROOT = ''

REST_FRAMEWORK = {
    'DEFAULT_AUTHENTICATION_CLASSES': (
        'rest_framework.authentication.SessionAuthentication',
        'rest_framework.authentication.TokenAuthentication',
    ),
    'DEFAULT_PERMISSION_CLASSES': (
        'rest_framework.permissions.IsAuthenticated',
    ),
    'DEFAULT_PARSER_CLASSES': (
        'rest_framework.parsers.JSONParser',
        'rest_framework.parsers.FormParser',
        'rest_framework.parsers.MultiPartParser',
    ),
    'DEFAULT_FILTER_BACKENDS': ('rest_framework.filters.DjangoFilterBackend',)
}

LEAFLET_CONFIG = {
    'DEFAULT_CENTER': (40.0, -4.0),
    'DEFAULT_ZOOM': 6,
    'MINIMAP': True,
    'PLUGINS': {
        'marker_cluster_yellow': {
            'css': ['tigamap/MarkerCluster.css', 'tigamap/MarkerCluster.tigamap_yellow.css'],
            'js': 'tigamap/leaflet.markercluster.js',
        },
        'marker_cluster_yellow_single': {
            'css': ['tigamap/MarkerCluster.css', 'tigamap/MarkerCluster.tigamap_yellow_single.css'],
            'js': 'tigamap/leaflet.markercluster.js',
        },
        'marker_cluster_blue': {
            'css': ['tigamap/MarkerCluster.css', 'tigamap/MarkerCluster.tigamap_blue.css'],
            'js': 'tigamap/leaflet.markercluster.js',
        },
        'marker_cluster_blue_yellow': {
            'css': ['tigamap/MarkerCluster.css', 'tigamap/MarkerCluster.tigamap_blue_yellow.css'],
            'js': 'tigamap/leaflet.markercluster.js',
        },
        'oms': {
            'css': [],
            'js': 'tigamap/oms.min.js',
            'auto-include': True,
        }
    }
}

TEMPLATE_DIRS = [os.path.join(BASE_DIR, 'templates')]

# This is the cuttoff score above which a photo will be considered "crowd-validated"
CROWD_VALIDATION_CUTOFF = 0

START_TIME = pytz.utc.localize(datetime(2014, 6, 13))

IOS_START_TIME = pytz.utc.localize(datetime(2014, 6, 24))

SOUTH_MIGRATION_MODULES = {
    'taggit': 'taggit.south_migrations',
    'django_messages': 'django_messages.south_migrations',
}

USERS_IN_STATS = [16, 33, 18, 17, 31, 32, 35, 34]

#PUSH KILL SWITCHES
DISABLE_PUSH_IOS = False
DISABLE_PUSH_ANDROID = False

# CELERY STUFF
BROKER_URL = 'redis://localhost:6379'
CELERY_RESULT_BACKEND = 'redis://localhost:6379'
CELERY_ACCEPT_CONTENT = ['application/json']
CELERY_TASK_SERIALIZER = 'json'
CELERY_RESULT_SERIALIZER = 'json'
#every 15 minutes
CELERY_REFRESH_SCORE_FREQUENCY = '*/15'

APNS_ADDRESS = 'gateway.push.apple.com'
#APNS_ADDRESS = 'gateway.sandbox.push.apple.com'
FCM_ADDRESS = 'https://fcm.googleapis.com/fcm/send'

from settings_local import *

IDENTICON_FOREGROUNDS = [ "rgb(45,79,255)",
               "rgb(254,180,44)",
               "rgb(226,121,234)",
               "rgb(30,179,253)",
               "rgb(232,77,65)",
               "rgb(49,203,115)",
               "rgb(141,69,170)" ]

# Awards stuff
# Starting year - awards are given from this year onward
AWARD_START_YEAR = 2020
# Season start - These mark the beginning of the season (Diada de Sant Jordi)
SEASON_START_MONTH = 4
<<<<<<< HEAD
SEASON_START_DAY = 23

ENTOLAB_ADMIN = 'a.escobar@creaf.uab.cat'

HOST_NAME = 'webserver.mosquitoalert.com'
=======
SEASON_START_DAY = 23
>>>>>>> 851b92a3
<|MERGE_RESOLUTION|>--- conflicted
+++ resolved
@@ -241,12 +241,8 @@
 AWARD_START_YEAR = 2020
 # Season start - These mark the beginning of the season (Diada de Sant Jordi)
 SEASON_START_MONTH = 4
-<<<<<<< HEAD
 SEASON_START_DAY = 23
 
 ENTOLAB_ADMIN = 'a.escobar@creaf.uab.cat'
 
-HOST_NAME = 'webserver.mosquitoalert.com'
-=======
-SEASON_START_DAY = 23
->>>>>>> 851b92a3
+HOST_NAME = 'webserver.mosquitoalert.com'