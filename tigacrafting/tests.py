from django.test import TestCase

# Create your tests here.
from django.test import TestCase
from tigaserver_app.models import EuropeCountry, TigaUser, Report, ExpertReportAnnotation, Photo, NotificationContent, Notification
from tigacrafting.models import UserStat, ExpertReportAnnotation, Categories, Complex
from tigacrafting.views import must_be_autoflagged
from django.contrib.auth.models import User, Group
from django.utils import timezone
from django.db.models import Count, Q
from django.core.exceptions import ObjectDoesNotExist
from operator import attrgetter
from tigacrafting.views import issue_notification
import tigaserver_project.settings as conf
from django.utils import timezone
from common.translation import get_translation_in
import pytz
from tigacrafting.report_queues import *

###                 HELPER STUFF                ########################################################################

BCN_BB = {'min_lat': 41.321049, 'min_lon': 2.052380, 'max_lat': 41.468609, 'max_lon': 2.225610}


def user_summary(user):
    print("############################################".format(user.username, ))
    print("#### USER - {0} \t\t####".format(user.username,))
    assigned_reports = ExpertReportAnnotation.objects.filter(user=user).filter(report__type='adult').values('report').distinct()
    assigned_reports_count = assigned_reports.count()
    if user.groups.filter(name='eu_group_europe').exists():
        print("#### Group - europe \t\t####")
    elif user.groups.filter(name='eu_group_spain').exists:
        print("#### Group - spain \t\t####")
    print("#### National supervisor - {0} \t\t####".format( 'Yes' if user.userstat.is_national_supervisor() else 'No', ))
    if user.userstat.is_national_supervisor():
        print("#### Supervised country - {0} \t\t####".format(user.userstat.national_supervisor_of.name_engl))
    print("#### Assigned reports - {0} \t\t####".format(str(assigned_reports_count), ))
    reports = Report.objects.filter(version_UUID__in=assigned_reports)
    for r in reports:
        print("#### Report {0} - {1} \t\t####".format(r.version_UUID, str(r.country), ))
    print("############################################".format(user.username, ))
    print("")


def create_report(version_number, version_uuid, user, country):
    non_naive_time = timezone.now()
    point_on_surface = country.geom.point_on_surface
    r = Report(
        version_UUID=version_uuid,
        version_number=version_number,
        user=user,
        phone_upload_time=non_naive_time,
        server_upload_time=non_naive_time,
        creation_time=non_naive_time,
        version_time=non_naive_time,
        location_choice="current",
        current_location_lon=point_on_surface.x,
        current_location_lat=point_on_surface.y,
        type='adult',
    )
    r.save()
    p = Photo.objects.create(report=r, photo='/home/webuser/webapps/tigaserver/media/tigapics/splash.png')
    p.save()
    return r


# def filter_false_validated(reports, sort=True):
#     if sort:
#         reports_filtered = sorted(filter(lambda x: not x.deleted and x.latest_version and x.is_validated_by_two_experts_and_superexpert, reports), key=attrgetter('n_annotations'), reverse=True)
#     else:
#         reports_filtered = filter(lambda x: (not x.deleted) and x.latest_version and x.is_validated_by_two_experts_and_superexpert, reports)
#     return reports_filtered


# def filter_reports(reports, sort=True):
#     if sort:
#         reports_filtered = sorted(filter(lambda x: not x.deleted and x.latest_version, reports),key=attrgetter('n_annotations'), reverse=True)
#     else:
#         reports_filtered = filter(lambda x: not x.deleted and x.latest_version, reports)
#     return reports_filtered

###                END HELPER STUFF                #####################################################################


class NewReportAssignment(TestCase):
    fixtures = ['europe_countries_new.json', 'reritja_like.json', 'granter_user.json', 'awardcategory.json', 'nutseurope.json']

<<<<<<< HEAD
    # just regular european users
    def create_regular_team(self):
        europe_group = Group.objects.create(name='eu_group_europe')
        europe_group.save()
=======
    def create_austria_team(self):
        europe_group = Group.objects.create(name='eu_group_europe')
        europe_group.save()
        spain_group = Group.objects.create(name='eu_group_spain')
        spain_group.save()
>>>>>>> 466012ac
        experts = Group.objects.create(name='expert')
        experts.save()
        superexperts = Group.objects.create(name='superexpert')
        superexperts.save()

<<<<<<< HEAD
        u2 = User.objects.create(pk=2)
        u2.username = 'expert_2_eu'
        u2.userstat.native_of = EuropeCountry.objects.get(pk=45)  # Isle of man
        u2.save()

        u9 = User.objects.create(pk=9)
        u9.username = 'expert_9_eu'
        u9.userstat.native_of = EuropeCountry.objects.get(pk=22)  # Faroes
        u9.save()

        u10 = User.objects.create(pk=10)
        u10.username = 'expert_10_eu'
        u10.userstat.native_of = EuropeCountry.objects.get(pk=22)  # Faroes
        u10.save()

        europe_group.user_set.add(u2)
        europe_group.user_set.add(u9)
        europe_group.user_set.add(u10)

        experts.user_set.add(u2)
        experts.user_set.add(u9)
        experts.user_set.add(u10)
=======
        # National supervisor
        u1 = User.objects.create(pk=3)
        u1.username = 'expert_3_eu'
        c = EuropeCountry.objects.get(pk=34)  # Austria NS
        u1.userstat.national_supervisor_of = c
        u1.save()

        # Regular eu user 1
        u2 = User.objects.create(pk=2)
        u2.username = 'expert_2_eu'
        u2.userstat.native_of = EuropeCountry.objects.get(pk=34)  # Austria regular user 1
        u2.save()

        # Regular eu user 2
        u3 = User.objects.create(pk=5)
        u3.username = 'expert_5_eu'
        u3.userstat.native_of = EuropeCountry.objects.get(pk=34)  # Austria regular user 2
        u3.save()

        europe_group.user_set.add(u1)
        europe_group.user_set.add(u2)
        europe_group.user_set.add(u3)

        experts.user_set.add(u1)
        experts.user_set.add(u2)
        experts.user_set.add(u3)

        reritja = User.objects.get(pk=25)
        superexperts.user_set.add(reritja)


    def create_micro_team(self):

        europe_group = Group.objects.create(name='eu_group_europe')
        europe_group.save()
        spain_group = Group.objects.create(name='eu_group_spain')
        spain_group.save()
        experts = Group.objects.create(name='expert')
        experts.save()
        superexperts = Group.objects.create(name='superexpert')
        superexperts.save()

        # National supervisor
        u1 = User.objects.create(pk=3)
        u1.username = 'expert_3_eu'
        c = EuropeCountry.objects.get(pk=45)  # Isle of man
        u1.userstat.national_supervisor_of = c
        u1.save()

        # Regular eu user 1
        u2 = User.objects.create(pk=2)
        u2.username = 'expert_2_eu'
        u2.userstat.native_of = EuropeCountry.objects.get(pk=8)  # Norway
        u2.save()

        # Regular eu user 2
        u3 = User.objects.create(pk=5)
        u3.username = 'expert_5_eu'
        u3.userstat.native_of = EuropeCountry.objects.get(pk=22)  # Faroes
        u3.save()

        europe_group.user_set.add(u1)
        europe_group.user_set.add(u2)
        europe_group.user_set.add(u3)

        experts.user_set.add(u1)
        experts.user_set.add(u2)
        experts.user_set.add(u3)
>>>>>>> 466012ac

        reritja = User.objects.get(pk=25)
        superexperts.user_set.add(reritja)

<<<<<<< HEAD
=======

>>>>>>> 466012ac
    def create_team(self):

        europe_group = Group.objects.create(name='eu_group_europe')
        europe_group.save()
        spain_group = Group.objects.create(name='eu_group_spain')
        spain_group.save()
        experts = Group.objects.create(name='expert')
        experts.save()
        superexperts = Group.objects.create(name='superexpert')
        superexperts.save()

        u1 = User.objects.create(pk=1)
        u1.username = 'expert_1_es'
        u1.save()

        u2 = User.objects.create(pk=2)
        u2.username = 'expert_2_eu'
        u2.userstat.native_of = EuropeCountry.objects.get(pk=45)  # Isle of man
        u2.save()

        u3 = User.objects.create(pk=3)
        u3.username = 'expert_3_eu'
        c = EuropeCountry.objects.get(pk=45)  # Isle of man
        u3.userstat.national_supervisor_of = c
        u3.save()

        u4 = User.objects.create(pk=4)
        u4.username = 'expert_4_es'
        u4.save()

        u5 = User.objects.create(pk=5)
        u5.username = 'expert_5_eu'
        c = EuropeCountry.objects.get(pk=22)  # Faroes
        u5.userstat.national_supervisor_of = c
        u5.save()

        u6 = User.objects.create(pk=6)
        u6.username = 'expert_6_es'
        u6.save()

        u7 = User.objects.create(pk=7)
        u7.username = 'expert_7_eu'
        c = EuropeCountry.objects.get(pk=8)  # Norway
        u7.userstat.national_supervisor_of = c
        u7.save()

        u8 = User.objects.create(pk=8)
        u8.username = 'expert_8_es'
        u8.save()

        u9 = User.objects.create(pk=9)
        u9.username = 'expert_9_eu'
        u9.userstat.native_of = EuropeCountry.objects.get(pk=22)  # Faroes
        u9.save()

        u10 = User.objects.create(pk=10)
        u10.username = 'expert_10_eu'
        u10.userstat.native_of = EuropeCountry.objects.get(pk=22)  # Faroes
        u10.save()

        u12 = User.objects.create(pk=12)
        u12.username = 'expert_12_sl'
        u12.userstat.native_of = EuropeCountry.objects.get(pk=53)  # St Louis bb
        u12.save()

        europe_group.user_set.add(u2)
        europe_group.user_set.add(u3)
        europe_group.user_set.add(u5)
        europe_group.user_set.add(u7)
        europe_group.user_set.add(u9)
        europe_group.user_set.add(u10)

        experts.user_set.add(u1)
        experts.user_set.add(u2)
        experts.user_set.add(u3)
        experts.user_set.add(u4)
        experts.user_set.add(u5)
        experts.user_set.add(u6)
        experts.user_set.add(u7)
        experts.user_set.add(u8)
        experts.user_set.add(u9)
        experts.user_set.add(u10)

        reritja = User.objects.get(pk=25)
        superexperts.user_set.add(reritja)


    def create_outdated_report_pool(self):
        t = TigaUser.objects.create(user_UUID='00000000-0000-0000-0000-000000000000')
        t.save()
        non_naive_time = timezone.now()
        country = EuropeCountry.objects.get(pk=45) #Isle of man
        # date threshold for reports that the national supervisor has lost priority over
        two_weeks_ago = non_naive_time - timedelta(days=country.national_supervisor_report_expires_in)
        a = 1
        while a < 3:
            point_on_surface = country.geom.point_on_surface
            r = Report(
                version_UUID=str(a),
                version_number=0,
                user_id='00000000-0000-0000-0000-000000000000',
                phone_upload_time=non_naive_time,
                server_upload_time=non_naive_time,
                creation_time=non_naive_time,
                version_time=non_naive_time,
                location_choice="current",
                current_location_lon=point_on_surface.x,
                current_location_lat=point_on_surface.y,
                type='adult',
            )
            r.save()
            p = Photo.objects.create(report=r, photo='/home/webuser/webapps/tigaserver/media/tigapics/splash.png')
            p.save()
            a = a + 1
        #queryset update - trick to override the auto_now_add in server upload time. If this is not done, it defaults to current timestamp
        Report.objects.all().update(server_upload_time=two_weeks_ago)

        a = 1
        while a < 4:
            point_on_surface = country.geom.point_on_surface
            r = Report(
                version_UUID=str(a+10),
                version_number=0,
                user_id='00000000-0000-0000-0000-000000000000',
                phone_upload_time=non_naive_time,
                server_upload_time=non_naive_time,
                creation_time=non_naive_time,
                version_time=non_naive_time,
                location_choice="current",
                current_location_lon=point_on_surface.x,
                current_location_lat=point_on_surface.y,
                type='adult',
            )
            r.save()
            p = Photo.objects.create(report=r, photo='/home/webuser/webapps/tigaserver/media/tigapics/splash.png')
            p.save()
            a = a + 1


    def create_report_pool(self):
        t = TigaUser.objects.create(user_UUID='00000000-0000-0000-0000-000000000000')
        t.save()
        non_naive_time = timezone.now()
        a = 1
        for country in EuropeCountry.objects.all():
            point_on_surface = country.geom.point_on_surface
            r = Report(
                version_UUID=str(a),
                version_number=0,
                user_id='00000000-0000-0000-0000-000000000000',
                phone_upload_time=non_naive_time,
                server_upload_time=non_naive_time,
                creation_time=non_naive_time,
                version_time=non_naive_time,
                location_choice="current",
                current_location_lon=point_on_surface.x,
                current_location_lat=point_on_surface.y,
                type='adult',
            )
            r.save()
            p = Photo.objects.create(report=r, photo='/home/webuser/webapps/tigaserver/media/tigapics/splash.png')
            p.save()
            a = a + 1

        country = EuropeCountry.objects.get(pk=53)
        a = 1
        while a < 10:
            point_on_surface = country.geom.point_on_surface
            r = Report(
                version_UUID=str(a+100),
                version_number=0,
                user_id='00000000-0000-0000-0000-000000000000',
                phone_upload_time=non_naive_time,
                server_upload_time=non_naive_time,
                creation_time=non_naive_time,
                version_time=non_naive_time,
                location_choice="current",
                current_location_lon=point_on_surface.x,
                current_location_lat=point_on_surface.y,
                type='adult',
            )
            r.save()
            p = Photo.objects.create(report=r, photo='/home/webuser/webapps/tigaserver/media/tigapics/splash.png')
            p.save()
            a = a + 1

        country = EuropeCountry.objects.get(pk=17)
        a = 1
        while a < 10:
            point_on_surface = country.geom.point_on_surface
            r = Report(
                version_UUID=str(a+1000),
                version_number=0,
                user_id='00000000-0000-0000-0000-000000000000',
                phone_upload_time=non_naive_time,
                server_upload_time=non_naive_time,
                creation_time=non_naive_time,
                version_time=non_naive_time,
                location_choice="current",
                current_location_lon=point_on_surface.x,
                current_location_lat=point_on_surface.y,
                type='adult',
            )
            r.save()
            p = Photo.objects.create(report=r, photo='/home/webuser/webapps/tigaserver/media/tigapics/splash.png')
            p.save()
            a = a + 1

    def create_stlouis_team(self):
        europe_group = Group.objects.create(name='eu_group_europe')
        europe_group.save()
        spain_group = Group.objects.create(name='eu_group_spain')
        spain_group.save()
        experts = Group.objects.create(name='expert')
        experts.save()

        stlouis = EuropeCountry.objects.get(pk=53)

        u1 = User.objects.create(pk=1)
        u1.username = 'expert_1_es'
        u1.save()

        u2 = User.objects.create(pk=2)
        u2.username = 'expert_2_sl'
        u2.userstat.native_of = stlouis
        u2.save()

        u3 = User.objects.create(pk=3)
        u3.username = 'expert_3_sl'
        u3.userstat.native_of = stlouis
        u3.save()

        u4 = User.objects.create(pk=4)
        u4.username = 'expert_4_sl'
        u4.userstat.native_of = stlouis
        u4.save()

        u5 = User.objects.create(pk=5)
        u5.username = 'expert_1_eu'
        u5.save()

        spain_group.user_set.add(u1)
        europe_group.user_set.add(u5)

    def create_stlouis_report_pool(self):
        t = TigaUser.objects.create(user_UUID='00000000-0000-0000-0000-000000000000')
        t.save()
        non_naive_time = timezone.now()
        a = 1
        country = EuropeCountry.objects.get(pk=53)
        while a < 20:
            point_on_surface = country.geom.point_on_surface
            r = Report(
                version_UUID=str(a),
                version_number=0,
                user_id='00000000-0000-0000-0000-000000000000',
                phone_upload_time=non_naive_time,
                server_upload_time=non_naive_time,
                creation_time=non_naive_time,
                version_time=non_naive_time,
                location_choice="current",
                current_location_lon=point_on_surface.x,
                current_location_lat=point_on_surface.y,
                type='adult',
            )
            r.save()
            p = Photo.objects.create(report=r, photo='/home/webuser/webapps/tigaserver/media/tigapics/splash.png')
            p.save()
            a = a + 1

    def print_assigned_reports(self, this_user):
        assigned_reports = ExpertReportAnnotation.objects.filter(user=this_user)
        print("User {0} has been assigned".format( this_user.username ))
        for assignation in assigned_reports:
            is_supervised = User.objects.filter(userstat__national_supervisor_of=assignation.report.country).exists()
            print( "Report {0} in country {1}, assignation number {2}, country is supervised {3}".format( assignation.report.version_UUID, assignation.report.country, assignation.id, is_supervised ) )



    def test_check_users(self):
        self.create_team()
        #check everyone but the granter user
        for this_user in User.objects.exclude(id=24):
            if this_user.userstat.is_superexpert():
                self.assertEqual(this_user.id, 25, "Super user id should be 25")
            else:
                if this_user.userstat.is_bb_user():
                    self.assertEqual(this_user.userstat.native_of.is_bounding_box, True, "BB user native of should be bounding box")
                else:
                    if this_user.userstat.is_national_supervisor():
                        self.assertIsNotNone(this_user.userstat.national_supervisor_of_id, "National supervisor supervised country should not be null")
                        self.assertTrue( this_user.groups.filter(name="eu_group_europe").exists(), "All national supervisors must belong to eu_group_europe"  )
                    else:  # is regular user
                        #if no native country, it is spain
                        if this_user.userstat.native_of is None:
                            if this_user.userstat.is_superexpert():
                                pass
                            else:
                                self.assertTrue('es' in this_user.username, "User {0} is not assigned native country and has not es suffix in username".format( this_user.username ))
                        else:
                            #it should belong to eu group
                            self.assertTrue(this_user.groups.filter(name="eu_group_europe").exists(), "All regular european users must belong to eu_group_europe, user {0} does not".format(this_user.username))

    def test_check_all_reports_are_located(self):
        self.create_report_pool()
        for r in Report.objects.all():
            self.assertIsNotNone( r.country, "Report {0} has no assigned country".format( r.version_UUID ) )

    def test_last_assignment(self):
        self.create_regular_team()
        self.create_report_pool()
        # they are all regular users but ...
        for this_user in User.objects.exclude(id=24):
            if this_user.userstat.is_superexpert():
                assign_superexpert_reports(this_user)
            else:
                if this_user.userstat.is_bb_user():
                    assign_bb_reports(this_user)
                else:
                    if this_user.userstat.is_national_supervisor():
                        assign_reports_to_national_supervisor(this_user)
                    else:  # is regular user
                        assign_reports_to_regular_user(this_user)
        for r in Report.objects.all():
            annos = ExpertReportAnnotation.objects.filter(report=r)
            if annos.count() == 3:
                long_report_count = annos.filter(simplified_annotation=False).count()
                short_report_count = annos.filter(simplified_annotation=True).count()
                long_annotation_id = annos.filter(simplified_annotation=False).first().id
                short_annotation_ids = [ a.id for a in annos.filter(simplified_annotation=True) ]
                self.assertTrue( long_report_count == 1, "Report {0} has {0} LONG assignations, should be 1".format( r.version_UUID, str(long_report_count) )  )
                self.assertTrue(short_report_count == 2, "Report {0} has {0} SHORT assignations, should be 2".format(r.version_UUID, str(short_report_count)))
                # since long annotation is last to be assigned, id should be the highest
                ids = []
                for i in short_annotation_ids:
                    ids.append(i)
                ids.append(long_annotation_id)
                latest_id = max(ids)
                self.assertTrue(latest_id == long_annotation_id, "For report {0} long annotation id is not the highest (highest is {1}, actual id is {2}".format(r.version_UUID, str(latest_id), str(long_annotation_id)))

    def test_assign_reports(self):
        self.create_team()
        self.create_report_pool()

        for this_user in User.objects.exclude(id=24):
            if this_user.userstat.is_superexpert():
                assign_superexpert_reports(this_user)
            else:
                if this_user.userstat.is_bb_user():
                    assign_bb_reports(this_user)
                else:
                    if this_user.userstat.is_national_supervisor():
                        assign_reports_to_national_supervisor(this_user)
                    else:  # is regular user
                        assign_reports_to_regular_user(this_user)

        #get all national supervisors
        for this_user in User.objects.filter(userstat__national_supervisor_of__isnull=False):
            # Get all reports in supervised country
            supervised_country = this_user.userstat.national_supervisor_of
            reports_in_supervised_country = Report.objects.filter(country=supervised_country).count()
            #there's less than 5 reports in supervised country
            assigned_reports = ExpertReportAnnotation.objects.filter(user=this_user).filter(report__country=supervised_country).count()
            if reports_in_supervised_country <= 5:
                #all of them should be assigned to this user
                self.assertEqual( reports_in_supervised_country, assigned_reports, "Less than 5 ({0}) reports available belong to country {1}, all of them should be assigned, but only {2} are".format(reports_in_supervised_country, supervised_country, assigned_reports ) )
            else:
                #there's more than five, all five assigned reports should be in the country
                self.assertEqual( 5, assigned_reports, "More than 5 reports available ({0}) for country {1}, all should be assigned to national supervisor".format( assigned_reports, supervised_country ) )

        # get all bounding box users
        for this_user in User.objects.filter(userstat__native_of__is_bounding_box=True):
            #Get all reports in bounding box
            bb = this_user.userstat.native_of
            reports_in_bounding_box = Report.objects.filter(country=bb).count()
            # there's less than 5 reports in supervised country
            assigned_reports = ExpertReportAnnotation.objects.filter(user=this_user).filter(report__country=bb).count()
            if reports_in_bounding_box <= 5:
                # all of them should be assigned to this user
                self.assertEqual(reports_in_bounding_box, assigned_reports, "Less than 5 ({0}) reports available belong to country {1}, all of them should be assigned, but only {2} are".format(reports_in_bounding_box, bb, assigned_reports))
            else:
                # there's more than five, all five assigned reports should be in the country
                self.assertEqual(5, assigned_reports, "More than 5 reports available ({0}) for country {1}, all should be assigned to national supervisor".format(assigned_reports, bb))

        # get all superexperts
        for this_user in User.objects.filter(groups__name='superexpert'):
            assigned_reports = ExpertReportAnnotation.objects.filter(user=this_user).count()
            #no reports should have been assigned
            self.assertEqual(assigned_reports, 0,"No reports should have been assigned to superexpert {0}".format(this_user.username))

        # get all regular users
        regular_users = User.objects.filter( Q(userstat__native_of__is_bounding_box=False) & Q(userstat__national_supervisor_of__isnull=True) )
        for this_user in regular_users:
            assigned_reports = ExpertReportAnnotation.objects.filter(user=this_user).count()
            supervised_countries_gids = User.objects.filter(userstat__national_supervisor_of__isnull=False).values('userstat__national_supervisor_of__gid')
            supervised_countries = EuropeCountry.objects.filter(gid__in=supervised_countries_gids)
            # everyone should have less than 5 reports assigned
            self.assertTrue( assigned_reports <= 5, "User {0} has been assigned more than 5 reports ({1})".format( this_user.username, assigned_reports ) )
            # no regular user should yet receive reports from supervised countries
            supervised_country_reports = ExpertReportAnnotation.objects.filter(user=this_user).filter(report__country__in=supervised_countries).count()
            try:
                self.assertTrue(supervised_country_reports == 0,"User {0} has been assigned some reports ({1}) from supervised countries".format(this_user.username,supervised_country_reports))
            except AssertionError:
                self.print_assigned_reports(this_user)
                raise
            # ... or from bounding boxes
            bb_reports = ExpertReportAnnotation.objects.filter(user=this_user).filter(report__country__is_bounding_box=True).count()
            self.assertTrue(bb_reports == 0, "User {0} has been assigned some reports ({1}) from bounding boxes".format(this_user.username, bb_reports))

        # let's take a closer look at es experts
        spain_users = User.objects.filter( Q(userstat__native_of__isnull=True) | Q( userstat__native_of__gid=17 ) ).exclude( groups__name='eu_group_europe' ).exclude( id__in=[24,25] )
        for this_user in spain_users:
            # All spain user assigned reports should be in Spain
            assigned_reports_not_spain = ExpertReportAnnotation.objects.filter(user=this_user).exclude( report__country__gid = 17).count()
            self.assertTrue(assigned_reports_not_spain == 0, "Spain user {0} has been assigned some reports ({1}) outside spain".format(this_user.username, assigned_reports_not_spain))

        # for symmetry sake, the same for eu experts
        euro_users = User.objects.filter( groups__name='eu_group_europe' ).exclude(id__in=[24, 25]).filter( userstat__national_supervisor_of__isnull = True )
        for this_user in euro_users:
            # All reports should be euro
            assigned_reports_spain = ExpertReportAnnotation.objects.filter(user=this_user).filter( report__country__gid = 17).count()
            self.assertTrue(assigned_reports_spain == 0, "Euro user {0} has been assigned some reports ({1}) from spain".format(this_user.username, assigned_reports_not_spain))

        #check grabbed reports
        for this_user in User.objects.all():
            grabbed_reports = this_user.userstat.grabbed_reports
            assigned_reports = ExpertReportAnnotation.objects.filter(user=this_user).count()
            self.assertEquals(grabbed_reports, assigned_reports, "User {0} has been assigned {1} reports, grabbed reports in stats is {2}".format( this_user.username, assigned_reports, grabbed_reports ))

        #all reports assigned to national supervisors should be non_simplified
        for this_user in User.objects.filter(userstat__national_supervisor_of__isnull=False):
            # Get all reports in supervised country
            supervised_country = this_user.userstat.national_supervisor_of
            for assigned_report in ExpertReportAnnotation.objects.filter(user=this_user):
                if assigned_report.report.country == supervised_country:
                    self.assertTrue( assigned_report.simplified_annotation==False, "User {0}, national supervisor of {1}, has been assigned report {2} as simplified".format( this_user.username, supervised_country, assigned_report.report ))


    def test_simplified_assignation_two_experts_and_ns_report_from_not_supervised_country(self):
        self.create_micro_team()
        t = TigaUser.objects.create(user_UUID='00000000-0000-0000-0000-000000000000')
        t.save()
        c = EuropeCountry.objects.get(pk=23) #France
        report = create_report(0, "1", t, c)
        for this_user in User.objects.exclude(id=24):
            if this_user.userstat.is_superexpert():
                assign_superexpert_reports(this_user)
            else:
                if this_user.userstat.is_bb_user():
                    assign_bb_reports(this_user)
                else:
                    if this_user.userstat.is_national_supervisor():
                        assign_reports_to_national_supervisor(this_user)
                    else:  # is regular user
                        assign_reports_to_regular_user(this_user)
        # There should be three assignations
        n = ExpertReportAnnotation.objects.all().count()
        self.assertTrue( n == 3, "There should be {0} annotations, {1} found".format( 3, n ) )
        # Two first assignations should be short, third full
        annos = ExpertReportAnnotation.objects.all().order_by('id')
        anno_1 = annos[0]
        anno_2 = annos[1]
        anno_3 = annos[2]
        self.assertTrue( anno_1.simplified_annotation, "Annotation with id {0} should be simplified, it is NOT".format( anno_1.id ) )
        self.assertTrue( anno_2.simplified_annotation, "Annotation with id {0} should be simplified, it is NOT".format( anno_2.id ) )
        self.assertFalse( anno_3.simplified_annotation, "Annotation with id {0} should NOT be simplified, it is".format( anno_3.id ) )

    def test_simplified_assignation_two_experts_and_ns_report_from_supervised_country(self):
        #self.create_micro_team()
        # team exclusively composed by austrian experts (2 regular, 1 ns)
        self.create_austria_team()
        t = TigaUser.objects.create(user_UUID='00000000-0000-0000-0000-000000000000')
        t.save()
        c = EuropeCountry.objects.get(pk=34)  # Austria
        # we create an austrian report, with current time. That means it's locked by ns
        report = create_report(0, "1", t, c)
        for this_user in User.objects.exclude(id=24):
            if this_user.userstat.is_superexpert():
                assign_superexpert_reports(this_user)
            else:
                if this_user.userstat.is_bb_user():
                    assign_bb_reports(this_user)
                else:
                    if this_user.userstat.is_national_supervisor():
                        assign_reports_to_national_supervisor(this_user)
                    else:  # is regular user
                        assign_reports_to_regular_user(this_user)
        # There should be ONE assignation
        n = ExpertReportAnnotation.objects.all().count()
        self.assertTrue(n == 1, "There should be {0} annotations, {1} found".format(1, n))
        # NS Validates
        ns_validation = ExpertReportAnnotation.objects.get(user_id=3)
        ns_validation.validation_complete = True
        ns_validation.save()
        # Now report it's validated AND NO LONGER LOCKED, reassign
        for this_user in User.objects.exclude(id=24):
            if this_user.userstat.is_superexpert():
                assign_superexpert_reports(this_user)
            else:
                if this_user.userstat.is_bb_user():
                    assign_bb_reports(this_user)
                else:
                    if this_user.userstat.is_national_supervisor():
                        assign_reports_to_national_supervisor(this_user)
                    else:  # is regular user
                        assign_reports_to_regular_user(this_user)
        n = ExpertReportAnnotation.objects.all().count()
        # it should now be assigned to 3 experts (ns, and two regulars)
        self.assertTrue(n == 3, "There should be {0} annotations, {1} found".format(1, n))


    # tests that reports that should go to national supervisor don't because of expired precedence period
    def test_report_outdate(self):
        self.create_team()
        # all reports are in isle of man, 2 of them were uploaded to the server 2 weeks + 1 day ago
        self.create_outdated_report_pool()
        # assign reports to regular user. All assigned reports should be from isle of man
        user = User.objects.get(pk=10)
        assign_reports_to_regular_user(user)
        # user should have been assigned 2 outdated reports
        assigned_reports = ExpertReportAnnotation.objects.filter(user=user)
        self.assertTrue( assigned_reports.count() == 2, "User {0} has been assigned {1} reports, should have been assigned {2}".format( user.username, assigned_reports.count(), 5 ) )

        national_supervisor_isleofman = User.objects.get(pk=3)
        assign_reports_to_national_supervisor(national_supervisor_isleofman)
        server_upload_time_first_report = ExpertReportAnnotation.objects.filter(user=national_supervisor_isleofman).order_by('id')[0].report.server_upload_time
        server_upload_time_first_report_str = server_upload_time_first_report.strftime('%Y-%m-%d')
        self.assertTrue( server_upload_time_first_report_str == timezone.now().strftime('%Y-%m-%d'), "Server upload time of first assigned report should be {0}, is {1}".format( timezone.now().strftime('%Y-%m-%d'), server_upload_time_first_report_str ) )


    # tests that user creation triggers userstat creation
    def test_create_user_and_userstat(self):
        u = User.objects.create(pk=1)
        u.username = 'test_user_1'
        u.save()
        # should have created user stat
        self.assertNotEqual(u.userstat, None)
        u.delete()

    # tests that u.save() also saves state of u.userstat
    def test_user_save_causes_userstat_save(self):
        u = User.objects.create(pk=2)
        u.username = 'test_user_2'
        u.save()
        initial_grabbed_reports = 1
        final_grabbed_reports = 2
        u.userstat.grabbed_reports = initial_grabbed_reports
        u.save()
        saved_initial_grabbed_reports = u.userstat.grabbed_reports
        u.userstat.grabbed_reports = final_grabbed_reports
        u.save()
        saved_final_grabbed_reports = u.userstat.grabbed_reports
        self.assertNotEqual(saved_initial_grabbed_reports, saved_final_grabbed_reports)
        u.delete()

    # tests that national_supervisor_of is correctly assigned and control methods is_national_supervisor and
    # is_national_supervisor_for_country work correctly
    def test_make_user_national_supervisor(self):
        u = User.objects.create(pk=3)
        u.username = 'test_user_3'
        u.save()
        c = EuropeCountry.objects.get(pk=1) #Bosnia Herzegovina
        u.userstat.national_supervisor_of = c
        u.save()
        self.assertEqual( u.userstat.national_supervisor_of.gid, 1 )
        self.assertEqual( u.userstat.is_national_supervisor(), True )
        self.assertEqual( u.userstat.is_national_supervisor_for_country( c ), True)
        u.delete()

    def test_assign_stlouis_reports(self):
        # 1 regular euro user, 1 regular spain user, 3 bbox (stlouis) users
        self.create_stlouis_team()
        self.create_stlouis_report_pool()

        number_of_assignments_to_regular_user = 0
        number_of_assignments_to_bb_stlouis = 0

        for this_user in User.objects.exclude(id__in=[24,25]):
            if this_user.userstat.is_superexpert():
                assign_superexpert_reports(this_user)
            else:
                if this_user.userstat.is_bb_user():
                    assign_bb_reports(this_user)
                    number_of_assignments_to_bb_stlouis += 1
                else:
                    if this_user.userstat.is_national_supervisor():
                        assign_reports_to_national_supervisor(this_user)
                    else:  # is regular user
                        assign_reports_to_regular_user(this_user)
                        number_of_assignments_to_regular_user += 1

        self.assertEqual( number_of_assignments_to_regular_user, 2, "Assigned reports to regular users {0} times, should be 2".format( number_of_assignments_to_regular_user ) )
        self.assertEqual( number_of_assignments_to_bb_stlouis, 3, "Assigned reports to bb stlouis users {0} times, should be 3".format( number_of_assignments_to_bb_stlouis ) )

        #all stlouis experts id=2,3,4 should be assigned 5 reports
        for i in [2, 3, 4]:
            u = User.objects.get(pk=i)
            reports_user_i = ExpertReportAnnotation.objects.filter(user=u).count()
            self.assertEqual(reports_user_i, 5, msg="St Louis user {0} has not been assigned 5 reports, but {1}!".format(u.username, reports_user_i))

        #no reports for you, non st Louis users (ids 1 and 5)!
        for i in [1, 5]:
            u = User.objects.get(pk=i)
            reports_user_i = ExpertReportAnnotation.objects.filter(user=u).count()
            self.assertEqual(reports_user_i, 0, msg="NON-St Louis user {0} has been assigned {1} reports, but should have received none!".format(u.username, reports_user_i))



    def test_autoflag_report(self):
        self.create_team()
        self.create_report_pool()
        r = Report.objects.get(pk='1')
        self.assertEqual(r.version_UUID,'1')

        user_spain_1 = User.objects.get(username='expert_1_es')
        user_spain_4 = User.objects.get(username='expert_4_es')
        user_spain_6 = User.objects.get(username='expert_6_es')

        c_1 = Categories.objects.create(pk=1,name='Red',specify_certainty_level=False)
        c_1.save()
        c_2 = Categories.objects.create(pk=2, name='Orange', specify_certainty_level=False)
        c_2.save()
        c_3 = Categories.objects.create(pk=3, name='Blue', specify_certainty_level=False)
        c_3.save()

        cp_1 = Complex.objects.create(pk=1, description="Green/Teal")
        cp_1.save()

        anno_u1 = ExpertReportAnnotation.objects.create(user=user_spain_1, report=r, category=c_1, validation_complete=True)
        anno_u1.save()
        anno_u4 = ExpertReportAnnotation.objects.create(user=user_spain_4, report=r, category=c_2,validation_complete=True)
        anno_u4.save()
        anno_u6 = ExpertReportAnnotation.objects.create(user=user_spain_6, report=r, category=c_3,validation_complete=True)
        anno_u6.save()

        #Three different categories -> Conflict
        autoflag_question_mark = must_be_autoflagged(anno_u6, anno_u6.validation_complete)
        self.assertEqual( autoflag_question_mark, True )

        anno_u6.category = None
        anno_u6.complex = cp_1
        anno_u6.save()

        # Two categories, one conflict -> Conflict
        autoflag_question_mark = must_be_autoflagged(anno_u6, anno_u6.validation_complete)
        self.assertEqual(autoflag_question_mark, True)

        anno_u6.category = c_1
        anno_u6.complex = None
        anno_u6.save()

        # Two equal categories, one different -> No Conflict
        autoflag_question_mark = must_be_autoflagged(anno_u6, anno_u6.validation_complete)
        self.assertEqual(autoflag_question_mark, False)


    def test_outdated_assign(self):
        self.create_team()
        #create outdated report
        t = TigaUser.objects.create(user_UUID='00000000-0000-0000-0000-000000000000')
        t.save()
        non_naive_time = timezone.now()
        country = EuropeCountry.objects.get(pk=22)  # Faroes
        # date threshold for reports that the national supervisor has lost priority over
        two_weeks_ago = non_naive_time - timedelta(days=country.national_supervisor_report_expires_in)
        r = Report(
            version_UUID="1",
            version_number=0,
            user_id='00000000-0000-0000-0000-000000000000',
            phone_upload_time=non_naive_time,
            server_upload_time=non_naive_time,
            creation_time=non_naive_time,
            version_time=non_naive_time,
            location_choice="current",
            current_location_lon=country.geom.point_on_surface.x,
            current_location_lat=country.geom.point_on_surface.y,
            type='adult',
        )
        r.save()
        p = Photo.objects.create(report=r, photo='/home/webuser/webapps/tigaserver/media/tigapics/splash.png')
        p.save()
        # queryset update - trick to override the auto_now_add in server upload time. If this is not done, it defaults to current timestamp
        Report.objects.all().update(server_upload_time=two_weeks_ago)

        #Manually assign report to NS. Has been assigned report but report outdated remained long time in assigned not resolved queue...
        ns_user = User.objects.get(username='expert_5_eu')
        new_annotation = ExpertReportAnnotation(report=r, user=ns_user)
        new_annotation.save()

        #Now assign reports to Faroes native. Should receive report with uuid 1
        faroes_native_regular_user = User.objects.get(username='expert_9_eu')
        assign_reports_to_regular_user(faroes_native_regular_user)

        #should have been assigned the Faroes report, since the report is outdated and therefore no longer blocked by NS
        n_assigned_to_faroes_user = ExpertReportAnnotation.objects.filter(user=faroes_native_regular_user).filter(report=r).count()
        self.assertTrue( n_assigned_to_faroes_user == 1, "Number of reports assigned to Faroes user {0} is {1}, should be 1".format( faroes_native_regular_user.username, n_assigned_to_faroes_user ) )



    def test_validation_notification(self):
        self.create_report_pool()
        r = Report.objects.get(pk='1')
        reritja_user = User.objects.get(pk=25)
        superexperts_group = Group.objects.create(name='superexpert')
        superexperts_group.user_set.add(reritja_user)
        reritja_user.save()
        superexperts_group.save()

        c_1 = Categories.objects.create(pk=1, name="Unclassified", specify_certainty_level=False)
        c_1.save()
        c_2 = Categories.objects.create(pk=2, name="Other species", specify_certainty_level=False)
        c_2.save()
        c_3 = Categories.objects.create(pk=3, name="Aedes albopictus", specify_certainty_level=True)
        c_3.save()
        c_4 = Categories.objects.create(pk=4, name="Aedes aegypti", specify_certainty_level=True)
        c_4.save()
        c_5 = Categories.objects.create(pk=5, name="Aedes japonicus", specify_certainty_level=True)
        c_5.save()
        c_6 = Categories.objects.create(pk=6, name="Aedes koreicus", specify_certainty_level=True)
        c_6.save()
        c_7 = Categories.objects.create(pk=7, name="Complex", specify_certainty_level=False)
        c_7.save()
        c_8 = Categories.objects.create(pk=8, name="Not sure", specify_certainty_level=False)
        c_8.save()
        c_9 = Categories.objects.create(pk=9, name="Culex sp.", specify_certainty_level=True)
        c_9.save()

        validation_value_possible = 1
        validation_value_confirmed = 2

        for l in conf.LANGUAGES:
            locale = l[0]
            if locale != 'zh-cn':
                r.app_language = locale
                r.save()
                anno_reritja = ExpertReportAnnotation.objects.create(user=reritja_user, report=r, category=c_3,
                                                                     validation_complete=True, revise=True,
                                                                     validation_value=validation_value_confirmed)
                anno_reritja.save()
                issue_notification(anno_reritja, "http://127.0.0.1:8000")
                nc = NotificationContent.objects.order_by('-id').first()
                # native title should be in the same language as the report
                self.assertEqual( get_translation_in("your_picture_has_been_validated_by_an_expert", locale), nc.title_native )
                # we do this to avoid triggering the unique(user_id,report_id) constraint
                anno_reritja.delete()<|MERGE_RESOLUTION|>--- conflicted
+++ resolved
@@ -85,24 +85,15 @@
 class NewReportAssignment(TestCase):
     fixtures = ['europe_countries_new.json', 'reritja_like.json', 'granter_user.json', 'awardcategory.json', 'nutseurope.json']
 
-<<<<<<< HEAD
     # just regular european users
     def create_regular_team(self):
         europe_group = Group.objects.create(name='eu_group_europe')
         europe_group.save()
-=======
-    def create_austria_team(self):
-        europe_group = Group.objects.create(name='eu_group_europe')
-        europe_group.save()
-        spain_group = Group.objects.create(name='eu_group_spain')
-        spain_group.save()
->>>>>>> 466012ac
         experts = Group.objects.create(name='expert')
         experts.save()
         superexperts = Group.objects.create(name='superexpert')
         superexperts.save()
 
-<<<<<<< HEAD
         u2 = User.objects.create(pk=2)
         u2.username = 'expert_2_eu'
         u2.userstat.native_of = EuropeCountry.objects.get(pk=45)  # Isle of man
@@ -125,40 +116,11 @@
         experts.user_set.add(u2)
         experts.user_set.add(u9)
         experts.user_set.add(u10)
-=======
-        # National supervisor
-        u1 = User.objects.create(pk=3)
-        u1.username = 'expert_3_eu'
-        c = EuropeCountry.objects.get(pk=34)  # Austria NS
-        u1.userstat.national_supervisor_of = c
-        u1.save()
-
-        # Regular eu user 1
-        u2 = User.objects.create(pk=2)
-        u2.username = 'expert_2_eu'
-        u2.userstat.native_of = EuropeCountry.objects.get(pk=34)  # Austria regular user 1
-        u2.save()
-
-        # Regular eu user 2
-        u3 = User.objects.create(pk=5)
-        u3.username = 'expert_5_eu'
-        u3.userstat.native_of = EuropeCountry.objects.get(pk=34)  # Austria regular user 2
-        u3.save()
-
-        europe_group.user_set.add(u1)
-        europe_group.user_set.add(u2)
-        europe_group.user_set.add(u3)
-
-        experts.user_set.add(u1)
-        experts.user_set.add(u2)
-        experts.user_set.add(u3)
 
         reritja = User.objects.get(pk=25)
         superexperts.user_set.add(reritja)
 
-
-    def create_micro_team(self):
-
+    def create_austria_team(self):
         europe_group = Group.objects.create(name='eu_group_europe')
         europe_group.save()
         spain_group = Group.objects.create(name='eu_group_spain')
@@ -171,6 +133,47 @@
         # National supervisor
         u1 = User.objects.create(pk=3)
         u1.username = 'expert_3_eu'
+        c = EuropeCountry.objects.get(pk=34)  # Austria NS
+        u1.userstat.national_supervisor_of = c
+        u1.save()
+
+        # Regular eu user 1
+        u2 = User.objects.create(pk=2)
+        u2.username = 'expert_2_eu'
+        u2.userstat.native_of = EuropeCountry.objects.get(pk=34)  # Austria regular user 1
+        u2.save()
+
+        # Regular eu user 2
+        u3 = User.objects.create(pk=5)
+        u3.username = 'expert_5_eu'
+        u3.userstat.native_of = EuropeCountry.objects.get(pk=34)  # Austria regular user 2
+        u3.save()
+
+        europe_group.user_set.add(u1)
+        europe_group.user_set.add(u2)
+        europe_group.user_set.add(u3)
+
+        experts.user_set.add(u1)
+        experts.user_set.add(u2)
+        experts.user_set.add(u3)
+
+        reritja = User.objects.get(pk=25)
+        superexperts.user_set.add(reritja)
+
+    def create_micro_team(self):
+
+        europe_group = Group.objects.create(name='eu_group_europe')
+        europe_group.save()
+        spain_group = Group.objects.create(name='eu_group_spain')
+        spain_group.save()
+        experts = Group.objects.create(name='expert')
+        experts.save()
+        superexperts = Group.objects.create(name='superexpert')
+        superexperts.save()
+
+        # National supervisor
+        u1 = User.objects.create(pk=3)
+        u1.username = 'expert_3_eu'
         c = EuropeCountry.objects.get(pk=45)  # Isle of man
         u1.userstat.national_supervisor_of = c
         u1.save()
@@ -194,15 +197,10 @@
         experts.user_set.add(u1)
         experts.user_set.add(u2)
         experts.user_set.add(u3)
->>>>>>> 466012ac
 
         reritja = User.objects.get(pk=25)
         superexperts.user_set.add(reritja)
 
-<<<<<<< HEAD
-=======
-
->>>>>>> 466012ac
     def create_team(self):
 
         europe_group = Group.objects.create(name='eu_group_europe')
@@ -712,6 +710,14 @@
         n = ExpertReportAnnotation.objects.all().count()
         # it should now be assigned to 3 experts (ns, and two regulars)
         self.assertTrue(n == 3, "There should be {0} annotations, {1} found".format(1, n))
+        annos = ExpertReportAnnotation.objects.all().order_by('id')
+        anno_1 = annos[0]
+        anno_2 = annos[1]
+        anno_3 = annos[2]
+        # First assignation is to NS, should be complete
+        self.assertFalse(anno_1.simplified_annotation,"Annotation with id {0} (NS) should NOT be simplified, it is".format(anno_1.id))
+        self.assertTrue(anno_2.simplified_annotation,"Annotation with id {0} should be simplified, it is NOT".format(anno_2.id))
+        self.assertTrue(anno_3.simplified_annotation,"Annotation with id {0} should be simplified, it is NOT".format(anno_3.id))
 
 
     # tests that reports that should go to national supervisor don't because of expired precedence period
