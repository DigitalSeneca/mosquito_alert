--- conflicted
+++ resolved
@@ -265,27 +265,6 @@
             male_status = 'checked="checked"' if photo.blood_genre == 'male' else ''
             female_status = 'checked="checked"' if photo.blood_genre == 'female' else ''
             fblood_status = 'checked="checked"' if photo.blood_genre == 'fblood' else ''
-<<<<<<< HEAD
-            # dk_status = 'checked="checked"' if photo.blood_genre == 'dk' else ''
-            fg_status = 'checked="checked"' if photo.blood_genre == 'fgravid' else ''
-            fgb_status = 'checked="checked"' if photo.blood_genre == 'fgblood' else ''
-            result += '<div data-ano-id="' + str(self.id) + '" id="div_for_photo_to_display_report_' + str(
-                self.report.version_UUID) + '">' \
-                                            '<input type="radio" name="photo_to_display_report_' + str(
-                self.report.version_UUID) + '" id="' + str(photo.id) + '" value="' + str(
-                photo.id) + '"/>Display this photo on public map:' \
-                            '</div>' \
-                            '<br>' \
-                            '<div style="border: 1px solid #333333;margin:1px;">' + photo.medium_image_for_validation_() + '</div>' \
-                                                                                                                           '<br>'
-            # '<div id="blood_status_' + str(self.report.version_UUID) + '_' + str(photo.id) + '">' \
-            # '<label title="Male" class="radio-inline"><input type="radio" value="' + str(photo.id) + '_male" name="fblood_' + str(photo.id) + '" ' + male_status + '><i class="fa fa-mars fa-lg" aria-hidden="true"></i></label>' \
-            # '<label title="Female" class="radio-inline"><input type="radio" value="' + str(photo.id) + '_female" name="fblood_' + str(photo.id) + '" ' + female_status + '><i class="fa fa-venus fa-lg" aria-hidden="true"></i></label>' \
-            # '<label title="Female blood" class="radio-inline"><input value="' + str(photo.id) + '_fblood" type="radio" name="fblood_' + str(photo.id) + '" ' + fblood_status + '><i class="fa fa-tint fa-lg" aria-hidden="true"></i></label>' \
-            # '<label title="Female gravid" class="radio-inline"><input type="radio" value="' + str(photo.id) + '_fgravid" name="fblood_' + str(photo.id) + '" ' + fg_status + '><i class="moon" aria-hidden="true"></i></label>' \
-            # '<label title="Female gravid + blood" class="radio-inline"><input type="radio" value="' + str(photo.id) + '_fgblood" name="fblood_' + str(photo.id) + '" ' + fgb_status + '><i class="moon" aria-hidden="true"></i><i class="fa fa-plus fa-lg" aria-hidden="true"></i><i class="fa fa-tint fa-lg" aria-hidden="true"></i></label>' \
-            # '</div>' \
-=======
             dk_status = 'checked="checked"' if photo.blood_genre == 'dk' else ''
             fg_status = 'checked="checked"' if photo.blood_genre == 'fgravid' else ''
             fgb_status = 'checked="checked"' if photo.blood_genre == 'fgblood' else ''
@@ -302,9 +281,7 @@
                    '<label title="Female gravid" class="radio-inline"><input type="radio" value="' + str(photo.id) + '_fgravid" name="fblood_' + str(photo.id) + '" ' + fg_status + '><i class="fa fa-dot-circle-o fa-lg" aria-hidden="true"></i></label>' \
                    '<label title="Female gravid + blood" class="radio-inline"><input type="radio" value="' + str(photo.id) + '_fgblood" name="fblood_' + str(photo.id) + '" ' + fgb_status + '><i class="fa fa-dot-circle-o fa-lg" aria-hidden="true"></i><i class="fa fa-plus fa-lg" aria-hidden="true"></i><i class="fa fa-tint fa-lg" aria-hidden="true"></i></label>' \
                    '<label title="Dont know" class="radio-inline"><input type="radio" value ="' + str(photo.id) + '_dk" name="fblood_' + str(photo.id) + '" ' + dk_status + '><i class="fa fa-question fa-lg" aria-hidden="true"></i></label>' \
-                   '</div>' \
->>>>>>> 1ab43c67
-
+                   '</div>'
         return result
 
 
