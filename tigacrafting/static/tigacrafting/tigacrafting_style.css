--- conflicted
+++ resolved
@@ -93,7 +93,12 @@
     color: red;
 }
 
-<<<<<<< HEAD
+.progress{
+    background-image: url("/static/tigacrafting/media/default_red.gif");
+    background-repeat: no-repeat;
+    background-position: 36%;
+}
+
 .messages {
     width: 100%;
     text-align: left;
@@ -123,10 +128,4 @@
 
 .label-margin{
     margin-right: 5px;
-=======
-.progress{
-    background-image: url("/static/tigacrafting/media/default_red.gif");
-    background-repeat: no-repeat;
-    background-position: 36%;
->>>>>>> efcf8d13
 }