--- conflicted
+++ resolved
@@ -94,11 +94,7 @@
 
     $("input:radio[name^='photo_to_display_report_']").click( function(){
         /* TODO - uncomment this when activating blood + female */
-<<<<<<< HEAD
-        /*var div_id = $(this).attr('id');
-=======
         var div_id = $(this).parent().attr('id');
->>>>>>> 1ab43c67
         var report_id = div_id.split('_')[6];
         var ano_id = $(this).parent().data('ano-id')
         var show = show_control_by_species(ano_id);
@@ -107,21 +103,11 @@
         if(show){
             $('#blood_status_' + report_id + '_' + id_photo).show();
         }
-        /*var radio_buttons = $(this).parent().children();
-        if(show){
-            radio_buttons.each(function(e){
-                var input_id = $(this).attr('id');
-                $('#blood_status_' + report_id + '_' + input_id).show();
-            });
-        }*/
-<<<<<<< HEAD
-=======
         reset_all_picture_status_for_report(report_id).then(
             function(){
                 set_default_female(id_photo);
             }
         );
->>>>>>> 1ab43c67
     });
 
     var hide_blood_controls_for_report = function(report_id){
