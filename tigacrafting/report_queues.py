--- conflicted
+++ resolved
@@ -147,13 +147,9 @@
             for this_report in non_executive_own_country_filtered_reports:
                 logger_report_assignment.debug('* Assigned Non Reserved own country report {0} to user {1}'.format(this_report.version_UUID, this_user))
                 new_annotation = ExpertReportAnnotation(report=this_report, user=this_user)
-<<<<<<< HEAD
                 who_has_count = this_report.get_who_has_count()
                 exists_long = this_report.get_expert_has_been_assigned_long_validation()
                 if exists_long or who_has_count == 0 or who_has_count == 1:
-=======
-                if this_report_can_be_simplified(this_report):
->>>>>>> 466012ac
                     # No one has the report, is simplified
                     new_annotation.simplified_annotation = True
                 grabbed_reports += 1
@@ -169,13 +165,9 @@
             for this_report in other_countries_filtered_reports:
                 logger_report_assignment.debug('* Assigned Non Reserved other country report {0} to user {1}'.format(this_report.version_UUID,this_user))
                 new_annotation = ExpertReportAnnotation(report=this_report, user=this_user)
-<<<<<<< HEAD
                 who_has_count = this_report.get_who_has_count()
                 exists_long = this_report.get_expert_has_been_assigned_long_validation()
                 if exists_long or who_has_count == 0 or who_has_count == 1:
-=======
-                if this_report_can_be_simplified(this_report):
->>>>>>> 466012ac
                     # No one has the report, is simplified
                     new_annotation.simplified_annotation = True
                 grabbed_reports += 1
@@ -301,13 +293,9 @@
                 grabbed_reports = user_stats.grabbed_reports
             for this_report in reports_to_take:
                 new_annotation = ExpertReportAnnotation(report=this_report, user=this_user)
-<<<<<<< HEAD
                 who_has_count = this_report.get_who_has_count()
                 exists_long = this_report.get_expert_has_been_assigned_long_validation()
                 if exists_long or who_has_count == 0 or who_has_count == 1:
-=======
-                if this_report_can_be_simplified(this_report):
->>>>>>> 466012ac
                     # No one has the report, is simplified
                     new_annotation.simplified_annotation = True
                 try:
@@ -396,14 +384,9 @@
                     grabbed_reports = user_stats.grabbed_reports
                 for this_report in reports_to_take:
                     new_annotation = ExpertReportAnnotation(report=this_report, user=this_user)
-<<<<<<< HEAD
                     who_has_count = this_report.get_who_has_count()
                     exists_long = this_report.get_expert_has_been_assigned_long_validation()
                     if exists_long or who_has_count == 0 or who_has_count == 1:
-                        # No one has the report, is simplified
-=======
-                    if this_report_can_be_simplified(this_report):
->>>>>>> 466012ac
                         new_annotation.simplified_annotation = True
                     try:
                         new_annotation.save()
@@ -460,13 +443,9 @@
                 if currently_taken < MAX_N_OF_PENDING_REPORTS:
                     for this_report in new_reports_other_countries:
                         new_annotation = ExpertReportAnnotation(report=this_report, user=this_user)
-<<<<<<< HEAD
                         who_has_count = this_report.get_who_has_count()
                         exists_long = this_report.get_expert_has_been_assigned_long_validation()
                         if exists_long or who_has_count == 0 or who_has_count == 1:
-=======
-                        if this_report_can_be_simplified(this_report):
->>>>>>> 466012ac
                             # No one has the report, is simplified
                             new_annotation.simplified_annotation = True
                         grabbed_reports += 1
@@ -526,13 +505,9 @@
             for this_report in reports_to_take:
                 logger_report_assignment.debug('* Assigned report {0} to user {1}'.format(this_report.version_UUID, this_user))
                 new_annotation = ExpertReportAnnotation(report=this_report, user=this_user)
-<<<<<<< HEAD
                 who_has_count = this_report.get_who_has_count()
                 exists_long = this_report.get_expert_has_been_assigned_long_validation()
                 if exists_long or who_has_count == 0 or who_has_count == 1:
-=======
-                if this_report_can_be_simplified(this_report):
->>>>>>> 466012ac
                     # No one has the report, is simplified
                     new_annotation.simplified_annotation = True
                 try:
