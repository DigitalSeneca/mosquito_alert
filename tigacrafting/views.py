# coding=utf-8
from ihooks import _Verbose
from pydoc import visiblename
from django.shortcuts import render
from django.core.exceptions import ObjectDoesNotExist
import requests
import json
from tigacrafting.models import *
from tigaserver_app.models import Photo, Report, ReportResponse
import dateutil.parser
from django.db.models import Count
import pytz
import datetime
from django.db.models import Max
from django.views.decorators.clickjacking import xframe_options_exempt
from django.core.paginator import Paginator, EmptyPage, PageNotAnInteger
from django.contrib.auth.decorators import login_required
from random import shuffle
from django.core.context_processors import csrf
from django.http import HttpResponseRedirect
from django.core.urlresolvers import reverse
from django.conf import settings
from django.http import HttpResponse
from django.template.loader import render_to_string
from django.forms.models import modelformset_factory
from tigacrafting.forms import AnnotationForm, MovelabAnnotationForm, ExpertReportAnnotationForm, SuperExpertReportAnnotationForm, PhotoGrid
from tigaserver_app.models import Notification, NotificationContent, TigaUser
from zipfile import ZipFile
from io import BytesIO
from operator import attrgetter
from django.db.models import Q
from django.contrib.auth.models import User, Group
import urllib
import django.utils.html
from django.db import connection
from itertools import chain

adults_2014_nonstandard_validation = ['72ada355-db35-4636-a462-64e492574a53',
'cbcfde79-9169-4df6-a932-0b81a3dda611',
'f3c49049-1e93-4d4c-86fd-b3e59f433497',
'fedcb450-2b12-4c67-a9d5-37f41e2a7541',
'1FD996B3-1DD0-466E-BF31-F79E5232CE35',
'3B63A97E-FCF3-4055-BB5C-C23722BAB024',
'6f172fd6-88e7-438c-8971-1e4d555f3388',
'4857fbd1-0a36-48cf-a0bb-292ec37f14d1',
'6d68e702-bcab-4167-9a79-b7b82740c204',
'93f38fc0-b6ec-47cf-81f5-ccc6a23d6512',
'2d1a667a-0d81-40c9-92f1-48bf3ffa8c4e',
'7e8a9ad9-e292-4e77-8921-c1a04d735ce0',
'f77e5f7b-74fa-42fb-8f40-cbc06e44aa6f',
'38D944E0-5BDD-46AB-967B-966D25A567CC',
'dec52242-46cf-43a7-9ae6-4992a31242a7',
'cbf721b1-043c-4f8d-a207-989278ba86b9',
'ebc3be25-0a96-4891-8218-0bf8a7ddf398',
'cbb2fb90-880a-47d0-b039-05d07d956259',
'1b13557b-3335-4541-afa9-f120c4ecbe52',
'bbc55265-15c5-46a3-ba73-1f1a552e2f54',
'8cf84708-e74f-40f2-bf3b-b17592744648',
'07a35ff2-3520-44f3-b669-5c8cbdd0db38',
'bee07d9b-4d26-4132-bdca-f67555edf654',
'dbf6b8ad-8ad8-4f84-83aa-d18b3a8f7424',
'dbd4f634-319a-4601-9a2c-74592266d5ea',
'8606EA76-5AAA-45EF-AA31-5D68D590C6BD',
'304d6ceb-a42a-48f6-a701-70800d528e91',
'4dbd7425-a234-4361-bb52-3084f506d395',
'18d02734-0591-4d91-b4e1-a9944911b0f5',
'decd43cd-fd41-483a-913c-20c5aff537c6',
'50ed24b4-0d9f-4e52-a138-c9dc47d35e73',
'D9FA6A43-AAAB-429B-ACD0-56435344A564',
'704a3dc1-736d-41b4-ba36-e829246f2197',
'15accaf1-a103-4d2e-97ab-62fe59a9950e',
'e7f9ea53-e62e-428b-b23f-14b864b1f6c7',
'4D55285E-D512-41A6-9F81-9BF48D26634E',
'0fd3a825-0479-4a5f-b330-e09320569074',
'cd91c297-c267-4027-be1f-58ef8e747dfc',
'351d46b4-bae7-412f-856a-8ff594272f31',
'95FBD75E-E3AD-4013-84AF-0D9BB3482EBA',
'92bd0d74-baf6-4055-a68d-d74ded12b621',
'678B04FA-D05E-4A34-85AD-6206F0084F2A',
'9cfbddd8-6c2b-4f21-96be-4381dcf660bb',
'3df9844b-d237-4582-a651-4a95b3039a7b',
'82D3F2C5-1B37-4DBC-A07C-4C2A356C0C13',
'ca0b2a92-4b8b-4e9c-b2e4-93f30296006f',
'de5305b7-ee0b-47a9-991b-9118f74526e7',
'2890D03D-0533-4974-B2F0-3F26FE0E63FF',
'CAD2F906-5797-4B21-9DB7-BA4A401ADAE4',
'cd421aa7-e312-4c2d-a153-5e6ca9697f9b',
'd5016a73-4fff-4e40-887a-d59a1a6e7137',
'6a85b351-6cce-47f7-adff-8c2a1eee424b',
'ee86f3a6-cdaf-4198-8d6f-a3ecdc88dad1',
'9b469815-0605-4ae7-bc82-41b5eb56c0fc',
'39f5f41e-def0-4429-8c68-fa7cae15aee2',
'aa9878f7-4f9c-4a7c-aeb7-56f05831d1de',
'75d0b85b-6fcc-4c08-96bb-bf9a8ef2b09b',
'0a526c37-7a56-44d3-a832-825c8f6c35f1',
'81953CAA-C761-4FDB-8730-C73444BA6420',
'e432abd9-466c-43fb-914b-3a30172e7234',
'4D65375F-B30A-4CE2-B0CA-87C0479A498B',
'ae603cf7-64f5-4049-80a9-d79716008bab',
'ef9119eb-a64d-4123-b4e6-88b19a86ee48',
'179621c0-7948-44ea-b38f-6c0b835fd955',
'0C34A49C-D78B-4647-974A-10933A32CD9B',
'30aa4207-523d-49de-9c05-b605421d9344',
'126931a0-8e3c-4a16-bdbf-03486123f6fd',
'b7117baf-8fd4-4a3d-a458-030b5275d378',
'969e4369-16d3-40d9-a818-0fb74fbe57a7',
'966872D0-DC4F-4CDE-AF30-C6D190350A5C',
'9e2fa727-3825-465d-b0fb-70bb1db99b7e',
'AC5BFD31-8433-4CB2-BFF5-D5B7A69880E3',
'16558b23-9c48-4c04-8760-7f7a08dddd56',
'9979d3b4-7208-40aa-ae42-bc6fb500ca91',
'B1A20436-55D9-4AB4-BC1A-127E399A4B44',
'657A0443-8EA9-4121-8857-CDE72B7D6F70',
'0595962a-c0cb-4c5a-97c0-f9d896ff39c0',
'43A99EB5-9D06-4F61-AE16-6893EEB6D4B5',
'6e5062b1-ca60-4b6d-8b69-ba6edf683c64',
'75c25285-9d1d-497f-ac90-02b26ee8becc',
'1A2D2568-A013-420A-ADBA-AD72299B3618',
'054392ae-dd0b-498a-9f48-158a402e4c79',
'0F9907D1-8C8F-4A7B-B1AB-8606F7259662',
'c2793ce0-9d84-414b-9f6b-1cdfe4eb9717',
'BF3296B7-1427-4AEA-A627-F82D5DD84E70',
'd8e00522-7d80-4edd-aea3-a64d3e16dcd8',
'10849689-99C8-4D6E-9DBA-4B7AEF977C66',
'e6ddf08e-a432-4a9f-922f-537ad5e51737',
'4FB02031-9D09-4146-9750-94E636EA26DD',
'adbf0d60-a5a1-46f3-a0ea-6a03a02443bf',
'e55fbc6e-9144-497a-8f18-746e1238e027',
'd51e5f99-fce1-4d78-acee-b56ffb821965',
'430593ce-31a2-43c7-b31b-3a3b40f3ca57',
'ca9a9845-3534-4eb1-84cf-e2de050c00c3',
'5e3af45c-08d0-4195-8516-f6dd1c7a570f',
'cf22f6e3-f7ff-4500-8179-21dc454d8253',
'ab92ba64-f6c7-46e3-8ed3-d7c01ac3da8b',
'ec7ab6d6-ddb1-4f9b-9a05-fb3eee97ddd9',
'43e3f368-aae3-4edd-9274-a45aa60331b5',
'30cf0bbb-54d0-4c1b-8cae-0ccaf05f7d8a',
'eda31d30-f8c1-4c60-8a70-454f460d676a',
'182ece30-00f3-4fa8-9efb-80146f040264',
'994c015e-1609-4688-bb0e-30e6d424699c',
'25ef9048-9623-4425-92d8-8e45962ecf31',
'a88ff212-21cd-4d5e-91b3-e39b3dd33e14',
'38d184c6-f3f8-492b-aa6d-0cf75c5599a8',
'5e9b352d-fe5f-4e2d-be7a-cbe0db8469ae',
'0006ef72-caa3-479a-9ac8-7ac27fc8de22',
'78045202-a6f1-4ff2-87b4-139ef697723e',
'c4358148-6076-45a1-bdc2-2b72e1342a65',
'a174e5cd-7592-4a5f-bce7-f133b9c4e8ad',
'07b3dc38-99ba-494b-afe4-538e5245afde',
'905EA008-1954-4F3B-9F4F-475C64EB041F',
'528c69a0-7cf5-4eb4-ada3-ac5072fb8e6e',
'19fe3cf8-6b21-44ea-9772-bb347fb43f33',
'5B3E21DF-799B-48F4-85A4-3030028068BB',
'22a2e3b6-f72f-4436-9269-bea77d286b1c',
'99248ee5-7739-4d74-92b1-bebbe1782242',
'dd562a07-8634-4782-bf88-308df0df9124',
'0ae6f50a-bf53-4f37-ad0d-667a75e5aa43',
'c1e01033-719c-4e29-b86d-19ee479fd0f2',
'ee9bdfc0-29bc-4eda-acb9-cc9b7746a8a4',
'FC51513D-E96C-46AE-9D92-F24328908AF9',
'9a637788-35a8-42ee-833b-95e5abfc7f1e',
'399bfa29-c5c5-411f-b31c-0c55adc95055',
'66ca6b0f-0fc9-458e-bc5e-1dd57f216470',
'474e1c44-ab14-449f-bae8-7ed771fbc3e9',
'5ade0d2d-25ee-4589-8edc-8db059b5e335',
'4eae364a-58a6-4ace-b7a2-b0c84b0ef531',
'85f0c4b4-27e6-4234-a958-27103af20101',
'344f04a9-26fa-49b7-9d70-82f6ead2350e',
'25286a53-9928-4093-91f4-93110473dc92',
'1ce96ae4-751f-4564-976c-bb3b0b1f8802',
'ca99bbdd-550c-40a1-890b-13ea0b3499af',
'23c49ef7-9316-4fc0-83cb-61cbfbc2864a',
'fa28260a-ca8e-41cb-9ddd-1ffa704f0708',
'BA6C461A-86E5-4BF8-9528-4603B9B06253',
'E94B2541-90E7-4936-A1B7-339D7B19A645',
'A8307B3D-5AAE-4E3C-AF2E-18C64658CA68',
'c0063f9c-f1ef-4877-a6ae-6ea7834de3e8',
'dbf99045-b99e-47b5-9fd1-57e6d456f9a6',
'4077162f-2e14-4035-b496-7f8049bb3d82',
'895d387b-5848-496e-b866-67fded7e2fc4',
'4b711ea5-5e29-4415-bbf3-1c8844658665',
'6717ff02-7ca5-4ef2-874b-cc98b29de81e',
'a1fee57b-24c2-4fd4-afae-96b2b5c96e4c',
'8314682E-986A-499D-B771-B62DFD1EB9C2',
'473a32f5-f037-45d8-a9d9-b4f5f86c54d3',
'E18452DA-BF5C-485D-8738-F067DDBD01BB',
'11d315ac-855e-4e58-afc6-a8cd6c85a39e',
'62cc9f4c-964a-4a8b-b2f5-e58142673d3e',
'be08a2b8-1de4-4200-8c91-071a2d8dfdec',
'F672CC05-5A85-4A85-AF20-7EE33370D133',
'B3C33276-9935-4B86-B0CB-46049B4EBABA',
'95059889-f903-407a-84a6-ad9f4f8fe999',
'e4c5446e-66b2-44a1-8f6f-07dbefc03fd3',
'7ffb4c05-5ec7-4dec-8c6a-da0ca409d234',
'd842f5eb-1c64-4320-bc35-ccb965d73df1',
'4D8B2966-947E-4F08-B5F4-9120DEF90C23',
'fc7d9135-3168-4215-b0ea-eb96e563b1c2',
'3dc2f4a6-5323-4be0-9b78-32f0cda703c0',
'00b00389-af97-4d64-a04f-bf4871d6e2d9',
'91eaff7f-db71-4a91-98a7-95e37862a53b',
'7c238b62-09fc-445d-b1bb-008061b5014b',
'1c3aa826-33e0-4779-98ed-186bbb622f63',
'e88d90b4-b0d5-423c-9425-f4177acc1fdc',
'1d3af600-7223-498e-a2c6-7da98fba8430',
'fba04fb4-593e-4f08-ad3c-4e66f89f9f07',
'b8e5c84e-7270-4e56-9b6d-f26565e4c526',
'60BF0E01-32E7-4F98-99AD-41C215D64A09',
'ca6638ba-1d69-498f-abd6-b5287ff413ef',
'8a90b6b9-fd65-467a-be85-7a0436bc8c2b',
'dc6fc4ec-943d-46a9-be14-ae1b05420344',
'13cd8abe-4672-4a68-ad43-13a5f4542d7c',
'7a401d75-7cf5-4f5e-8659-701f7c1a71f2',
'bac63568-9047-47e9-b4fb-4d3381a2030f',
'BA5C57DA-B018-4998-A062-27662BF5CB58',
'6217C271-11F8-49BD-81F4-D93F046E547A',
'AFBBAE01-67E4-41C3-A036-C2871E0E09E8',
'4b314f4e-6b2e-46e5-8049-1648d83cb618',
'e54042a0-55d8-484a-bc14-a1f18151790c',
'302e09e9-54ed-4ad1-a2db-fecd1d48201c',
'7503A0C8-8CB8-4310-93E1-D3176CA7DEF4',
'B6C5D906-0F76-4B75-B75D-386D4329E773',
'7D8EC9AB-E7B1-4382-90CF-696C6C4486C1',
'b056f913-3fab-4127-b5d8-6e34c21e5e76',
'1586591E-71B7-491E-AD45-C362F52B8A23',
'5ae25f7d-8b8a-451b-8a02-acf32c13aede',
'5df947d4-bbfa-46ba-8be6-d4555eb84568',
'd4b393ee-e2ed-43ad-9044-41fd2db18a65',
'ED6E686F-75D6-4BE0-906B-774018E5D796',
'b06ba2b2-a18d-4bb4-a551-1df56b3e96d3',
'814de6b1-8abb-40a9-b6c2-b7e0852b9867',
'e63e66e1-ad70-491c-91d5-59a650465202',
'48E07D54-A9C5-4A12-B59E-3563B582C9B7',
'd4accd68-21a6-4862-adfc-5b052dab976d',
'574aed0f-6afd-4465-9215-26ad0a830b3c',
'14ac89b4-bf8b-4d06-a3ed-33c5e5ed1ce0',
'43BC472B-2BCA-46C3-92C4-185DA032C63C',
'cefd49f0-9a05-4c51-9f10-89b36b085a48',
'42dc76e2-487a-4da9-951a-ff2ac55fac23',
'58C3747C-8443-4D5F-BB50-8BEAD59D9001',
'42C0CB3E-99D8-4644-B124-2953223C3E72',
'373f6d30-a3d3-4e81-9759-487d9a9916ec',
'13b01939-f144-4a2b-a5a9-b28c4c50da79',
'CC36FC58-D25D-468B-B317-A39F9D581E75',
'd484fd81-823f-41b6-9dec-28152e5f6b63',
'b185dc8c-d5d6-4643-95b8-aae9d6bcbd93',
'b5392b98-8827-47be-b843-7f30e4c52575',
'c2986dcd-7565-4c9e-bf0b-f722a203d9e1',
'8898c901-c2e6-42cf-8d93-8b43a0081076',
'cb6c12af-3450-4bbb-9359-924d2a5d0a87',
'703D20FC-DBC7-44EF-9CF8-31F2FD74737D',
'76b3c8f1-548e-4db1-bfb7-7ccd196d8c2e',
'1b7094e5-a8b7-4336-a274-0ede3acc6030',
'd28f140b-9835-4e53-bddd-3cc27d1c4549',
'42e2521d-9e08-4ad6-82da-7d8e0b68e960',
'0EF0C957-E961-4433-9919-78A2DB37E8FB',
'dcf413cd-9ad5-46a2-892b-3d282e4e9834',
'8c6bf2df-b8ad-41b5-9d36-fb5ca0653eca',
'4829f046-af36-4a09-a410-2611daa7deef',
'a574a299-d418-4317-8e4c-7d8fefe3b2c9',
'cbfaeb71-2c0e-4ee8-8b9a-efd98fbe5ae0',
'e2f12cea-cf87-441d-b04c-32d39b8d4a07',
'D8598C3D-C6E8-4A9C-8A56-3E30D2E18BE8',
'01671cc6-1c47-4cc6-8839-447327dfb7ab',
'da9307c9-7601-4e18-9c80-c11b99c6ed10',
'0fdcd15d-6dea-4b17-8c75-6848c3e30ad8',
'de2d49eb-7248-483a-a8c4-267737c3e80b',
'b67cc071-385b-4a20-bc57-91ad21d74b25',
'fe5d36f1-b3d0-4662-b551-cbace2bd0d9a',
'111f108c-2057-46eb-b124-29dfc457c0aa',
'edb54c2c-6941-4c10-8d40-1047ac21bff8',
'8B406F7A-160F-4244-8756-07CD11A2662A',
'b03b5fca-c2c6-4cdc-b22b-1666bb98cf58',
'9C35C8AF-4A75-4844-A9EF-3D362BC98435',
'2a55263e-e51e-49f3-af14-412bc3e39f49',
'85cfd62c-3869-4dee-a8ee-cf954ecb673e',
'E17A12E6-ECB1-45BB-B655-EDD52BEEC7B7',
'3824d99c-9d59-4a64-b2bb-814e58566626',
'631acfa5-b6b6-4cfb-9ee2-26f9d7fdf35a',
'7e8734e6-9aaa-438d-94cf-844e48d6f564',
'6b429b01-daa3-430d-8075-0e1cf9bad4fd',
'2ba70455-9047-4b00-a196-0440d308d5d9',
'78A9648E-BC6C-47F3-9F0F-60D9BB0060DB',
'd2912add-e84d-4cb4-8e3b-7ed558ab155a',
'1126ac48-e4c6-4480-ae7a-66e6485fd3b3',
'e8d5cebc-c6b8-4a7d-9aa3-7c34a0f28f6a',
'862dc9a3-516c-40ec-bb59-8160d5ef857c',
'65807d48-dc0b-41e8-8eb5-3c0a2aa373a7',
'916BCEA0-227C-4BCD-A6D3-9BF4D4C2A98E',
'B7E25F46-FE39-403F-A9E3-6AF2D107FF70',
'b78e7424-2b81-4966-818c-a6cf08b69bc4',
'abd91b5e-8637-45d7-8d58-355bf71004b5',
'17BE589A-A919-4868-A978-6C836338A984',
'b0b298d8-d065-4f1e-b878-37c36d716ab6',
'2189C7B6-CE1C-48DD-9252-C82734CBFDBA',
'F8087CDF-0E84-47AC-9E23-67CB5F8FE840',
'c73cc372-31fb-4f9f-b885-ddda33122f19',
'1d0373bc-0a03-4fe3-89b0-8693522b1c99',
'24AA5110-8AB8-42AE-816E-D8B3E9E16A4D',
'0F3A5BAC-2370-41C0-A4E6-75EA061B6352',
'af4a4279-43d0-40da-ad56-3e43a009027b',
'0573d2b3-bd4b-4275-ba43-364780303d8d',
'6e42a69c-d8e9-44ca-aed6-29f895da9e36',
'6dfb248b-a50a-4dd3-a2e7-7edb4d802339',
'681F6A1E-5CEA-483F-BFB8-05D56236BEC2',
'203cad94-656d-43f3-9fec-1151f76b68f4',
'e22ca6aa-1717-499e-a771-0be9ac005a31',
'75211565-0e23-4207-91f5-b41894b9d2d9',
'f9bbf7c1-a36d-4b42-9bee-b09b77d7fa9e',
'bc515908-16fe-443c-be23-0e8d5ac00307',
'c66f1fc8-dbba-4ef5-81a2-9f022cf02eda',
'8008C9C4-E422-430D-BFBD-E83F64F5EB84',
'2e9c02dc-6df6-490f-9001-d30101244055',
'9ac5478e-977f-4a88-a8c6-3114bbd34fd5',
'6fa510bc-92b3-493c-8cb3-a271e1600745',
'8255A895-D560-4E5A-8DE3-D1E163292839',
'0d205c10-354b-489e-96ab-97d075cb32f5',
'4ce39ba2-34cc-4743-964f-2ae5aaf50f0f',
'6BEB695D-8DBA-4D11-BF7B-24EFED5262A1',
'ceeef501-ab91-425d-b8de-b2d23c168ec5',
'7E260B1E-CAA1-4F9F-A0CF-6B57F36B24A7',
'7b2fe3be-a5db-4406-807e-b10371f69cee',
'674d9840-9d60-4a9c-90aa-dc6935e5195f',
'935518bd-e136-4575-9b39-306e4a4f4cec',
'82a22fc3-174f-4d85-b65c-9b4b09a93c83',
'1EB99C7F-5A27-4BC7-BAD9-8C84F3FF396E',
'cc89e741-03a8-4269-b425-51d57f203a3d',
'6062479D-1259-44FE-ADC3-64F1C6239CC1',
'aced34a6-b5c9-45e1-acba-71ee4a0ff29e',
'fa3f7e04-615c-4a7f-9e6e-a831e731d347',
'59df912e-f450-47dc-8984-9fd0ebebbefd',
'326EC7D6-6517-4D62-87C0-89BEED0BA008']

def get_current_domain(request):
    if request.META['HTTP_HOST'] != '':
        return request.META['HTTP_HOST']
    if settings.DEBUG:
        current_domain = 'humboldt.ceab.csic.es'
    else:
        current_domain = 'tigaserver.atrapaeltigre.com'
    return current_domain


def photos_to_tasks():
    these_photos = Photo.objects.filter(crowdcraftingtask=None).exclude(report__hide=True).exclude(hide=True)
    if these_photos:
        for p in these_photos:
            new_task = CrowdcraftingTask()
            new_task.photo = p
            new_task.save()


def import_tasks():
    errors = []
    warnings = []
    r = requests.get('http://crowdcrafting.org/app/Tigafotos/tasks/export?type=task&format=json')
    try:
        task_array = json.loads(r.text)
    except ValueError:
        zipped_file = ZipFile(BytesIO(r.content))
        task_array = json.loads(zipped_file.open(zipped_file.namelist()[0]).read())
    last_task_id = CrowdcraftingTask.objects.all().aggregate(Max('task_id'))['task_id__max']
    if last_task_id:
        new_tasks = filter(lambda x: x['id'] > last_task_id, task_array)
    else:
        new_tasks = task_array
    for task in new_tasks:
        existing_task = CrowdcraftingTask.objects.filter(task_id=task['id'])
        if not existing_task:
            existing_empty_task = CrowdcraftingTask.objects.filter(photo=task['info'][u'\ufeffid'])
            if not existing_empty_task:
                task_model = CrowdcraftingTask()
                task_model.task_id = task['id']
                existing_photo = Photo.objects.filter(id=int(task['info'][u'\ufeffid']))
                if existing_photo:
                    this_photo = Photo.objects.get(id=task['info'][u'\ufeffid'])
                    # check for tasks that already have this photo: There should not be any BUT I accidentially added photos 802-810 in both the first and second crowdcrafting task batches
                    if CrowdcraftingTask.objects.filter(photo=this_photo).count() > 0:
                        # do nothing if photo id beteen 802 and 810 since I already know about this
                        if this_photo.id in range(802, 811):
                            pass
                        else:
                            errors.append('Task with Photo ' + str(this_photo.id) + ' already exists. Not importing this task.')
                    else:
                        task_model.photo = this_photo
                        task_model.save()
                else:
                    errors.append('Photo with id=' + task['info'][u'\ufeffid'] + ' does not exist.')
            else:
                existing_empty_task.task_id = task['id']
                existing_photo = Photo.objects.filter(id=int(task['info'][u'\ufeffid']))
                if existing_photo:
                    this_photo = Photo.objects.get(id=task['info'][u'\ufeffid'])
                    # check for tasks that already have this photo: There should not be any BUT I accidentially added photos 802-810 in both the first and second crowdcrafting task batches
                    if CrowdcraftingTask.objects.filter(photo=this_photo).count() > 0:
                        # do nothing if photo id beteen 802 and 810 since I already know about this
                        if this_photo.id in range(802, 811):
                            pass
                        else:
                            errors.append('Task with Photo ' + str(this_photo.id) + ' already exists. Not importing this task.')
                    else:
                        existing_empty_task.photo = this_photo
                        existing_empty_task.save()
                else:
                    errors.append('Photo with id=' + task['info'][u'\ufeffid'] + ' does not exist.')
        else:
            warnings.append('Task ' + str(existing_task[0].task_id) + ' already exists, not saved.')
    # write errors and warnings to files that we can check
    if len(errors) > 0 or len(warnings) > 0:
        barcelona = pytz.timezone('Europe/Paris')
        ef = open(settings.MEDIA_ROOT + 'crowdcrafting_error_log.html', 'a')
        if len(errors) > 0:
            ef.write('<h1>tigacrafting.views.import_tasks errors</h1><p>' + barcelona.localize(datetime.datetime.now()).strftime('%Y-%m-%d %H:%M:%S UTC%z') + '</p><p>' + '</p><p>'.join(errors) + '</p>')
        if len(warnings) > 0:
            ef.write('<h1>tigacrafting.views.import_tasks warnings</h1><p>' + barcelona.localize(datetime.datetime.now()).strftime('%Y-%m-%d %H:%M:%S UTC%z') + '</p><p>' + '</p><p>'.join(warnings) + '</p>')
        ef.close()
        print '\n'.join(errors)
        print '\n'.join(warnings)
    return {'errors': errors, 'warnings': warnings}


def import_task_responses():
    errors = []
    warnings = []
    r = requests.get('http://crowdcrafting.org/app/Tigafotos/tasks/export?type=task_run&format=json')
    try:
        response_array = json.loads(r.text)
    except ValueError:
        zipped_file = ZipFile(BytesIO(r.content))
        response_array = json.loads(zipped_file.open(zipped_file.namelist()[0]).read())
    last_response_id = CrowdcraftingResponse.objects.all().aggregate(Max('response_id'))['response_id__max']
    if last_response_id:
        new_responses = filter(lambda x: x['id'] > last_response_id, response_array)
    else:
       new_responses = response_array
    for response in new_responses:
        existing_response = CrowdcraftingResponse.objects.filter(response_id=int(response['id']))
        if existing_response:
            warnings.append('Response to task ' + str(response['task_id']) + ' by user ' + str(response['user_id']) + ' already exists. Skipping this response.')
        else:
            info_dic = {}
            info_fields = response['info'].replace('{', '').replace(' ', '').replace('}', '').split(',')
            for info_field in info_fields:
                info_dic[info_field.split(':')[0]] = info_field.split(':')[1]
            response_model = CrowdcraftingResponse()
            response_model.response_id = int(response['id'])
            creation_time = dateutil.parser.parse(response['created'])
            creation_time_localized = pytz.utc.localize(creation_time)
            response_model.created = creation_time_localized
            finish_time = dateutil.parser.parse(response['finish_time'])
            finish_time_localized = pytz.utc.localize(finish_time)
            response_model.finish_time = finish_time_localized
            response_model.mosquito_question_response = info_dic['mosquito']
            response_model.tiger_question_response = info_dic['tiger']
            response_model.site_question_response = info_dic['site']
            response_model.user_ip = response['user_ip']
            response_model.user_lang = info_dic['user_lang']
            existing_task = CrowdcraftingTask.objects.filter(task_id=response['task_id'])
            if existing_task:
                print 'existing task'
                this_task = CrowdcraftingTask.objects.get(task_id=response['task_id'])
                response_model.task = this_task
            else:
                import_tasks()
                warnings.append('Task ' + str(response['task_id']) + ' did not exist, so import_tasks was called.')
                existing_task = CrowdcraftingTask.objects.filter(task_id=response['task_id'])
                if existing_task:
                    this_task = CrowdcraftingTask.objects.get(task_id=response['task_id'])
                    response_model.task = this_task
                else:
                    errors.append('Cannot seem to import task ' + str(response['task_id']))
                    continue
            existing_user = CrowdcraftingUser.objects.filter(user_id=response['user_id'])
            if existing_user:
                this_user = CrowdcraftingUser.objects.get(user_id=response['user_id'])
                response_model.user = this_user
            else:
                this_user = CrowdcraftingUser()
                this_user.user_id = response['user_id']
                this_user.save()
                response_model.user = this_user
            response_model.save()
    # write errors and warnings to files that we can check
    barcelona = pytz.timezone('Europe/Paris')
    if len(errors) > 0 or len(warnings) > 0:
        ef = open(settings.MEDIA_ROOT + 'crowdcrafting_error_log.html', 'a')
        if len(errors) > 0:
            ef.write('<h1>tigacrafting.views.import_task_responses errors</h1><p>' + barcelona.localize(datetime.datetime.now()).strftime('%Y-%m-%d %H:%M:%S UTC%z') + '</p><p>' + '</p><p>'.join(errors) + '</p>')
        if len(warnings) > 0:
            ef.write('<h1>tigacrafting.views.import_task_responses warnings</h1><p>' + barcelona.localize(datetime.datetime.now()).strftime('%Y-%m-%d %H:%M:%S UTC%z') + '</p><p>' + '</p><p>'.join(warnings) + '</p>')
        ef.close()
      #  print '\n'.join(errors)
      #  print '\n'.join(warnings)
    return {'errors': errors, 'warnings': warnings}


def show_processing(request):
    return render(request, 'tigacrafting/please_wait.html')


def filter_tasks(tasks):
    tasks_filtered = filter(lambda x: not x.photo.report.deleted and x.photo.report.latest_version, tasks)
    return tasks_filtered


def filter_reports(reports, sort=True):
    if sort:
        reports_filtered = sorted(filter(lambda x: not x.deleted and x.latest_version, reports), key=attrgetter('n_annotations'), reverse=True)
    else:
        reports_filtered = filter(lambda x: not x.deleted and x.latest_version, reports)
    return reports_filtered


def filter_reports_for_superexpert(reports):
    reports_filtered = filter(lambda x: not x.deleted and x.latest_version and len(filter(lambda y: y.is_expert() and y.validation_complete, x.expert_report_annotations.all()))>=3, reports)
    return reports_filtered


@xframe_options_exempt
def show_validated_photos(request, type='tiger'):
    title_dic = {'mosquito': 'Mosquito Validation Results', 'site': 'Breeding Site Validation Results', 'tiger': 'Tiger Mosquito Validation Results'}
    question_dic = {'mosquito': 'Do you see a mosquito in this photo?', 'site': 'Do you see a potential tiger mosquito breeding site in this photo?', 'tiger': 'Is this a tiger mosquito?'}
    validation_score_dic = {'mosquito': 'mosquito_validation_score', 'site': 'site_validation_score', 'tiger': 'tiger_validation_score'}
    individual_responses_dic = {'mosquito': 'mosquito_individual_responses_html', 'site': 'site_individual_responses_html', 'tiger': 'tiger_individual_responses_html'}
    import_task_responses()
    validated_tasks = CrowdcraftingTask.objects.annotate(n_responses=Count('responses')).filter(n_responses__gte=30).exclude(photo__report__hide=True).exclude(photo__hide=True)
    validated_tasks_filtered = filter_tasks(validated_tasks)
    validated_task_array = sorted(map(lambda x: {'id': x.id, 'report_type': x.photo.report.type, 'report_creation_time': x.photo.report.creation_time.strftime('%d %b %Y, %H:%M %Z'), 'lat': x.photo.report.lat, 'lon':  x.photo.report.lon, 'photo_image': x.photo.medium_image_(), 'validation_score': round(getattr(x, validation_score_dic[type]), 2), 'neg_validation_score': -1*round(getattr(x, validation_score_dic[type]), 2), 'individual_responses_html': getattr(x, individual_responses_dic[type])}, list(validated_tasks_filtered)), key=lambda x: -x['validation_score'])
    paginator = Paginator(validated_task_array, 25)
    page = request.GET.get('page')
    try:
        these_validated_tasks = paginator.page(page)
    except PageNotAnInteger:
        # If page is not an integer, deliver first page.
        these_validated_tasks = paginator.page(1)
    except EmptyPage:
        # If page is out of range (e.g. 9999), deliver last page of results.
        these_validated_tasks = paginator.page(paginator.num_pages)
    context = {'type': type, 'title': title_dic[type], 'n_tasks': len(validated_task_array), 'question': question_dic[type], 'validated_tasks': these_validated_tasks}
    return render(request, 'tigacrafting/validated_photos.html', context)


@login_required
def annotate_tasks(request, how_many=None, which='new', scroll_position=''):
    this_user = request.user
    args = {}
    args.update(csrf(request))
    args['scroll_position'] = scroll_position
    AnnotationFormset = modelformset_factory(Annotation, form=AnnotationForm, extra=0)
    if request.method == 'POST':
        scroll_position = request.POST.get("scroll_position", '0')
        formset = AnnotationFormset(request.POST)
        if formset.is_valid():
            formset.save()
            return HttpResponseRedirect(reverse('annotate_tasks_scroll_position', kwargs={'which': 'working_on', 'scroll_position': scroll_position}))
        else:
            return HttpResponse('error')
    else:
        if which == 'noted_only':
            Annotation.objects.filter(working_on=True).update(working_on=False)
            this_queryset = Annotation.objects.filter(user=request.user, value_changed=False).exclude(notes="")
            this_queryset.update(working_on=True)
            this_formset = AnnotationFormset(queryset=this_queryset)
        if which == 'completed':
            Annotation.objects.filter(working_on=True).update(working_on=False)
            this_queryset = Annotation.objects.filter(user=request.user).exclude( tiger_certainty_percent=None).exclude(value_changed=False)
            this_queryset.update(working_on=True)
            this_formset = AnnotationFormset(queryset=this_queryset)
        if which == 'working_on':
            this_formset = AnnotationFormset(queryset=Annotation.objects.filter(user=request.user, working_on=True))
        if which == 'new':
            import_task_responses()
            annotated_task_ids = Annotation.objects.filter(user=this_user).exclude(tiger_certainty_percent=None).exclude(value_changed=False).values('task__id')
            validated_tasks = CrowdcraftingTask.objects.exclude(id__in=annotated_task_ids).exclude(photo__report__hide=True).exclude(photo__hide=True).filter(photo__report__type='adult').annotate(n_responses=Count('responses')).filter(n_responses__gte=30)
            validated_tasks_filtered = filter_tasks(validated_tasks)
            shuffle(validated_tasks_filtered)
            if how_many is not None:
                task_sample = validated_tasks_filtered[:int(how_many)]
            else:
                task_sample = validated_tasks_filtered
            # reset working_on annotations
            Annotation.objects.filter(working_on=True).update(working_on=False)
            # set working on for existing annotations:
            Annotation.objects.filter(user=this_user, task__in=task_sample).update(working_on=True)
            # make blank annotations for this user as needed
            for this_task in task_sample:
                if not Annotation.objects.filter(user=this_user, task=this_task).exists():
                    new_annotation = Annotation(user=this_user, task=this_task, working_on=True)
                    new_annotation.save()
            this_formset = AnnotationFormset(queryset=Annotation.objects.filter(user=request.user, task__in=task_sample))
        args['formset'] = this_formset
        return render(request, 'tigacrafting/expert_validation.html', args)


@login_required
def movelab_annotation(request, scroll_position='', tasks_per_page='50', type='all'):
    this_user = request.user
    if request.user.groups.filter(name='movelab').exists():
        args = {}
        args.update(csrf(request))
        args['scroll_position'] = scroll_position
        AnnotationFormset = modelformset_factory(MoveLabAnnotation, form=MovelabAnnotationForm, extra=0)
        if request.method == 'POST':
            scroll_position = request.POST.get("scroll_position", '0')
            formset = AnnotationFormset(request.POST)
            if formset.is_valid():
                formset.save()
                page = request.GET.get('page')
                if not page:
                    page = '1'
                if type == 'pending':
                    return HttpResponseRedirect(reverse('movelab_annotation_pending_scroll_position', kwargs={'tasks_per_page': tasks_per_page, 'scroll_position': scroll_position}) + '?page='+page)
                else:
                    return HttpResponseRedirect(reverse('movelab_annotation_scroll_position', kwargs={'tasks_per_page': tasks_per_page, 'scroll_position': scroll_position}) + '?page='+page)
            else:
                return HttpResponse('error')
        else:
            photos_to_tasks()
            import_tasks()
            tasks_without_annotations_unfiltered = CrowdcraftingTask.objects.exclude(photo__report__hide=True).exclude(photo__hide=True).filter(movelab_annotation=None)
            tasks_without_annotations = filter_tasks(tasks_without_annotations_unfiltered)
            for this_task in tasks_without_annotations:
                new_annotation = MoveLabAnnotation(task=this_task)
                new_annotation.save()
            all_annotations = MoveLabAnnotation.objects.all().order_by('id')
            if type == 'pending':
                all_annotations = all_annotations.exclude(tiger_certainty_category__in=[-2, -1, 0, 1, 2])
            paginator = Paginator(all_annotations, int(tasks_per_page))
            page = request.GET.get('page')
            try:
                objects = paginator.page(page)
            except PageNotAnInteger:
                objects = paginator.page(1)
            except EmptyPage:
                objects = paginator.page(paginator.num_pages)
            page_query = all_annotations.filter(id__in=[object.id for object in objects])
            this_formset = AnnotationFormset(queryset=page_query)
            args['formset'] = this_formset
            args['objects'] = objects
            args['pages'] = range(1, objects.paginator.num_pages+1)
            args['tasks_per_page_choices'] = range(25, min(200, all_annotations.count())+1, 25)
        return render(request, 'tigacrafting/movelab_validation.html', args)
    else:
        return HttpResponse("You need to be logged in as a MoveLab member to view this page.")


@login_required
def movelab_annotation_pending(request, scroll_position='', tasks_per_page='50', type='pending'):
    this_user = request.user
    if request.user.groups.filter(name='movelab').exists():
        args = {}
        args.update(csrf(request))
        args['scroll_position'] = scroll_position
        AnnotationFormset = modelformset_factory(MoveLabAnnotation, form=MovelabAnnotationForm, extra=0)
        if request.method == 'POST':
            scroll_position = request.POST.get("scroll_position", '0')
            formset = AnnotationFormset(request.POST)
            if formset.is_valid():
                formset.save()
                page = request.GET.get('page')
                if not page:
                    page = '1'
                if type == 'pending':
                    return HttpResponseRedirect(reverse('movelab_annotation_pending_scroll_position', kwargs={'tasks_per_page': tasks_per_page, 'scroll_position': scroll_position}) + '?page='+page)
                else:
                    return HttpResponseRedirect(reverse('movelab_annotation_scroll_position', kwargs={'tasks_per_page': tasks_per_page, 'scroll_position': scroll_position}) + '?page='+page)
            else:
                return HttpResponse('error')
        else:
            photos_to_tasks()
            import_tasks()
            tasks_without_annotations_unfiltered = CrowdcraftingTask.objects.exclude(photo__report__hide=True).exclude(photo__hide=True).filter(movelab_annotation=None)
            tasks_without_annotations = filter_tasks(tasks_without_annotations_unfiltered)
            for this_task in tasks_without_annotations:
                new_annotation = MoveLabAnnotation(task=this_task)
                new_annotation.save()
            all_annotations = MoveLabAnnotation.objects.all().order_by('id')
            if type == 'pending':
                all_annotations = all_annotations.exclude(tiger_certainty_category__in=[-2, -1, 0, 1, 2])
            paginator = Paginator(all_annotations, int(tasks_per_page))
            page = request.GET.get('page')
            try:
                objects = paginator.page(page)
            except PageNotAnInteger:
                objects = paginator.page(1)
            except EmptyPage:
                objects = paginator.page(paginator.num_pages)
            page_query = all_annotations.filter(id__in=[object.id for object in objects])
            this_formset = AnnotationFormset(queryset=page_query)
            args['formset'] = this_formset
            args['objects'] = objects
            args['pages'] = range(1, objects.paginator.num_pages+1)
            args['tasks_per_page_choices'] = range(25, min(200, all_annotations.count())+1, 25)
        return render(request, 'tigacrafting/movelab_validation.html', args)
    else:
        return HttpResponse("You need to be logged in as a MoveLab member to view this page.")


BCN_BB = {'min_lat': 41.321049, 'min_lon': 2.052380, 'max_lat': 41.468609, 'max_lon': 2.225610}

def autoflag_others(id_annotation_report):
    this_annotation = ExpertReportAnnotation.objects.get(id=id_annotation_report)
    the_report = this_annotation.report
    annotations = ExpertReportAnnotation.objects.filter(report_id=the_report.version_UUID).filter(user__groups__name='expert')
    for anno in annotations:
        if anno.id != id_annotation_report:
            anno.status = 0
            anno.save()


def must_be_autoflagged(this_annotation, is_current_validated):
    if this_annotation is not None:
        the_report = this_annotation.report
        if the_report is not None:
            annotations = ExpertReportAnnotation.objects.filter(report_id=the_report.version_UUID, user__groups__name='expert').exclude(id=this_annotation.id)
            anno_count = 0
            one_positive_albopictus = False
            one_positive_aegypti = False
            one_unclassified_or_inconclusive = False
            for anno in annotations:
                validated = anno.validation_complete
                if anno.tiger_certainty_category is not None and anno.tiger_certainty_category > 0 and validated == True:
                    one_positive_albopictus = True
                if anno.aegypti_certainty_category is not None and anno.aegypti_certainty_category > 0 and validated == True:
                    one_positive_aegypti = True
                if anno.aegypti_certainty_category is not None and anno.aegypti_certainty_category <= 0 \
                        and anno.tiger_certainty_category is not None and anno.tiger_certainty_category <= 0 \
                        and validated == True:
                    one_unclassified_or_inconclusive = True
                if anno.aegypti_certainty_category is None and anno.tiger_certainty_category is None and validated == True:
                    one_unclassified_or_inconclusive = True
                anno_count += 1
            validated = is_current_validated
            if this_annotation.tiger_certainty_category is not None and this_annotation.tiger_certainty_category > 0 and validated == True:
                one_positive_albopictus = True
            if this_annotation.aegypti_certainty_category is not None and this_annotation.aegypti_certainty_category > 0 and validated == True:
                one_positive_aegypti = True
            if this_annotation.aegypti_certainty_category is not None and this_annotation.aegypti_certainty_category <= 0 \
                    and this_annotation.tiger_certainty_category is not None and this_annotation.tiger_certainty_category <= 0 \
                    and validated == True:
                one_unclassified_or_inconclusive = True
            if this_annotation.aegypti_certainty_category is None and this_annotation.tiger_certainty_category is None and validated == True:
                one_unclassified_or_inconclusive = True

            if one_positive_albopictus and one_positive_aegypti and one_unclassified_or_inconclusive and (anno_count + 1) == 3:
                return True
    return False

def get_sigte_map_info(report):
    cursor = connection.cursor()
    cursor.execute("SELECT id,lon,lat,private_webmap_layer FROM map_aux_reports WHERE version_uuid = %s", [report.version_UUID])
    row = cursor.fetchone()
    return row

def get_sigte_report_link(report,locale,current_domain):
    data = get_sigte_map_info(report)
    if data:
        lat = data[2]
        lon = data[1]
        id = data[0]
        url_template = "http://{0}/static/tigapublic/spain.html#/{1}/19/{2}/{3}/A,B,C,D/all/all/{4}".format(current_domain, locale, lat, lon, id)
        return url_template
    return None

# This can be called from outside the server, so we need current_domain for absolute urls
def issue_notification(report_annotation,current_domain):
    notification_content = NotificationContent()
    context_es = {}
    context_ca = {}
    context_en = {}
    notification_content.title_es = "¡Tu foto ha sido validada por un experto!"
    notification_content.title_ca = "La teva foto ha estat validada per un expert!"
    notification_content.title_en = "Your picture has been validated by an expert!"
    if report_annotation.report.get_final_photo_url_for_notification():
        context_es['picture_link'] = 'http://' + current_domain + report_annotation.report.get_final_photo_url_for_notification()
        context_en['picture_link'] = 'http://' + current_domain + report_annotation.report.get_final_photo_url_for_notification()
        context_ca['picture_link'] = 'http://' + current_domain + report_annotation.report.get_final_photo_url_for_notification()
    if report_annotation.edited_user_notes:
        clean_annotation = django.utils.html.escape(report_annotation.edited_user_notes)
        clean_annotation = clean_annotation.encode('ascii', 'xmlcharrefreplace')
        context_es['expert_note'] = clean_annotation
        context_en['expert_note'] = clean_annotation
        context_ca['expert_note'] = clean_annotation
    if report_annotation.message_for_user:
        clean_annotation = django.utils.html.escape(report_annotation.message_for_user)
        clean_annotation = clean_annotation.encode('ascii', 'xmlcharrefreplace')
        context_es['message_for_user'] = clean_annotation
        context_en['message_for_user'] = clean_annotation
        context_ca['message_for_user'] = clean_annotation
    if report_annotation.report:
        clean_annotation = django.utils.html.escape(report_annotation.report.get_final_combined_expert_category_public_map('es'))
        clean_annotation = clean_annotation.encode('ascii', 'xmlcharrefreplace')
        context_es['validation_category'] = clean_annotation
        clean_annotation = django.utils.html.escape(report_annotation.report.get_final_combined_expert_category_public_map('en'))
        clean_annotation = clean_annotation.encode('ascii', 'xmlcharrefreplace')
        context_en['validation_category'] = clean_annotation
        clean_annotation = django.utils.html.escape(report_annotation.report.get_final_combined_expert_category_public_map('ca'))
        clean_annotation = clean_annotation.encode('ascii', 'xmlcharrefreplace')
        context_ca['validation_category'] = clean_annotation
        map_data = get_sigte_map_info(report_annotation.report)
        if map_data:
            context_es['map_link'] = get_sigte_report_link(report_annotation.report, "es", current_domain)
            context_en['map_link'] = get_sigte_report_link(report_annotation.report, "en", current_domain)
            context_ca['map_link'] = get_sigte_report_link(report_annotation.report, "ca", current_domain)
    notification_content.body_html_es = render_to_string('tigacrafting/validation_message_template_es.html', context_es)
    notification_content.body_html_ca = render_to_string('tigacrafting/validation_message_template_ca.html', context_ca)
    notification_content.body_html_en = render_to_string('tigacrafting/validation_message_template_en.html', context_en)
    notification_content.save()
    notification = Notification(report=report_annotation.report, user=report_annotation.report.user, expert=report_annotation.user, notification_content=notification_content)
    notification.save()

@login_required
def expert_report_annotation(request, scroll_position='', tasks_per_page='10', note_language='es', load_new_reports='F', year='all', orderby='date', tiger_certainty='all', site_certainty='all', pending='na', checked='na', status='all', final_status='na', max_pending=5, max_given=3, version_uuid='na', linked_id='na', edit_mode='off', tags_filter='na'):
    this_user = request.user
    current_domain = get_current_domain(request)
    this_user_is_expert = this_user.groups.filter(name='expert').exists()
    this_user_is_superexpert = this_user.groups.filter(name='superexpert').exists()
    this_user_is_team_bcn = this_user.groups.filter(name='team_bcn').exists()
    this_user_is_team_not_bcn = this_user.groups.filter(name='team_not_bcn').exists()
    this_user_is_reritja = (this_user.id == 25)

    if this_user_is_expert or this_user_is_superexpert:
        args = {}
        args.update(csrf(request))
        args['scroll_position'] = scroll_position
        if this_user_is_superexpert:
            AnnotationFormset = modelformset_factory(ExpertReportAnnotation, form=SuperExpertReportAnnotationForm, extra=0)
        else:
            AnnotationFormset = modelformset_factory(ExpertReportAnnotation, form=ExpertReportAnnotationForm, extra=0)
        if request.method == 'POST':
            scroll_position = request.POST.get("scroll_position", '0')
            orderby = request.POST.get('orderby', orderby)
            tiger_certainty = request.POST.get('tiger_certainty', tiger_certainty)
            site_certainty = request.POST.get('site_certainty', site_certainty)
            pending = request.POST.get('pending', pending)
            status = request.POST.get('status', status)
            final_status = request.POST.get('final_status', final_status)
            version_uuid = request.POST.get('version_uuid', version_uuid)
            linked_id = request.POST.get('linked_id', linked_id)
            tags_filter = request.POST.get('tags_filter', tags_filter)
            checked = request.POST.get('checked', checked)
            tasks_per_page = request.POST.get('tasks_per_page', tasks_per_page)
            note_language = request.GET.get('note_language', "es")
            load_new_reports = request.POST.get('load_new_reports', load_new_reports)
            save_formset = request.POST.get('save_formset', "F")
            if save_formset == "T":
                formset = AnnotationFormset(request.POST)
                if formset.is_valid():
                    for f in formset:
                        one_form = f.save(commit=False)
                        auto_flag = must_be_autoflagged(one_form,one_form.validation_complete)
                        if auto_flag:
                            one_form.status = 0
                        if(this_user_is_reritja and one_form.validation_complete == True):
                            issue_notification(one_form,current_domain)
                        one_form.save()
                        f.save_m2m()
                        if auto_flag:
                            autoflag_others(one_form.id)
                else:
                    return render(request, 'tigacrafting/formset_errors.html', {'formset': formset})
            page = request.POST.get('page')
            if not page:
                page = '1'
            return HttpResponseRedirect(reverse('expert_report_annotation') + '?page='+page+'&tasks_per_page='+tasks_per_page+'&note_language=' + note_language + '&scroll_position='+scroll_position+(('&pending='+pending) if pending else '') + (('&checked='+checked) if checked else '') + (('&final_status='+final_status) if final_status else '') + (('&version_uuid='+version_uuid) if version_uuid else '') + (('&linked_id='+linked_id) if linked_id else '') + (('&orderby='+orderby) if orderby else '') + (('&tiger_certainty='+tiger_certainty) if tiger_certainty else '') + (('&site_certainty='+site_certainty) if site_certainty else '') + (('&status='+status) if status else '') + (('&load_new_reports='+load_new_reports) if load_new_reports else '') + (('&tags_filter=' + urllib.quote_plus(tags_filter)) if tags_filter else ''))
        else:
            tasks_per_page = request.GET.get('tasks_per_page', tasks_per_page)
            note_language = request.GET.get('note_language', note_language)
            scroll_position = request.GET.get('scroll_position', scroll_position)
            orderby = request.GET.get('orderby', orderby)
            tiger_certainty = request.GET.get('tiger_certainty', tiger_certainty)
            site_certainty = request.GET.get('site_certainty', site_certainty)
            pending = request.GET.get('pending', pending)
            status = request.GET.get('status', status)
            final_status = request.GET.get('final_status', final_status)
            version_uuid = request.GET.get('version_uuid', version_uuid)
            linked_id = request.GET.get('linked_id', linked_id)
            tags_filter = request.GET.get('tags_filter', tags_filter)
            checked = request.GET.get('checked', checked)
            load_new_reports = request.GET.get('load_new_reports', load_new_reports)
            edit_mode = request.GET.get('edit_mode', edit_mode)
        #current_pending = ExpertReportAnnotation.objects.filter(user=this_user).filter(validation_complete=False).count()
        current_pending = ExpertReportAnnotation.objects.filter(user=this_user).filter(validation_complete=False).filter(report__type='adult').count()
        #my_reports = ExpertReportAnnotation.objects.filter(user=this_user).values('report')
        my_reports = ExpertReportAnnotation.objects.filter(user=this_user).filter(report__type='adult').values('report').distinct()
        hidden_final_reports_superexpert = set(ExpertReportAnnotation.objects.filter(user__groups__name='superexpert', validation_complete=True, revise=True, status=-1).values_list('report', flat=True))
        flagged_final_reports_superexpert = set(ExpertReportAnnotation.objects.filter(user__groups__name='superexpert', validation_complete=True, revise=True, status=0).exclude(report__version_UUID__in=hidden_final_reports_superexpert).values_list('report', flat=True))
        public_final_reports_superexpert = set(ExpertReportAnnotation.objects.filter(user__groups__name='superexpert', validation_complete=True, revise=True, status=1).exclude(report__version_UUID__in=hidden_final_reports_superexpert).exclude(report__version_UUID__in=flagged_final_reports_superexpert).values_list('report', flat=True))
        hidden_final_reports = set(list(hidden_final_reports_superexpert) + list(ExpertReportAnnotation.objects.filter(user__groups__name='expert', validation_complete=True, status=-1).exclude(report__version_UUID__in=public_final_reports_superexpert).exclude(report__version_UUID__in=flagged_final_reports_superexpert).values_list('report', flat=True)))
        flagged_final_reports = set(list(flagged_final_reports_superexpert) + list(ExpertReportAnnotation.objects.filter(user__groups__name='expert', validation_complete=True, status=0).exclude(report__version_UUID__in=public_final_reports_superexpert).exclude(report__version_UUID__in=hidden_final_reports_superexpert).values_list('report', flat=True)))
        public_final_reports = set(list(public_final_reports_superexpert) + list(ExpertReportAnnotation.objects.filter(user__groups__name='expert', validation_complete=True, status=1).exclude(report__version_UUID__in=flagged_final_reports_superexpert).exclude(report__version_UUID__in=hidden_final_reports_superexpert).values_list('report', flat=True)))
        if this_user_is_expert and load_new_reports == 'T':
            if current_pending < max_pending:
                n_to_get = max_pending - current_pending
                new_reports_unfiltered = Report.objects.exclude(creation_time__year=2014).exclude(note__icontains="#345").exclude(version_UUID__in=my_reports).exclude(hide=True).exclude(photos=None).filter(type='adult').annotate(n_annotations=Count('expert_report_annotations')).filter(n_annotations__lt=max_given)
                #new_reports_unfiltered = Report.objects.exclude(creation_time__year=2014).exclude(version_UUID__in=my_reports).exclude(hide=True).exclude(photos=None).filter(type='adult').annotate(n_annotations=Count('expert_report_annotations')).filter(n_annotations__lt=max_given)
                #new_reports_unfiltered = Report.objects.exclude(creation_time__year=2014).exclude(version_UUID__in=my_reports).exclude(hide=True).exclude(photos=None).filter(type__in=['adult', 'site']).annotate(n_annotations=Count('expert_report_annotations')).filter(n_annotations__lt=max_given)

                if new_reports_unfiltered and this_user_is_team_bcn:
                    new_reports_unfiltered = new_reports_unfiltered.filter(Q(location_choice='selected', selected_location_lon__range=(BCN_BB['min_lon'],BCN_BB['max_lon']),selected_location_lat__range=(BCN_BB['min_lat'], BCN_BB['max_lat'])) | Q(location_choice='current', current_location_lon__range=(BCN_BB['min_lon'],BCN_BB['max_lon']), current_location_lat__range=(BCN_BB['min_lat'], BCN_BB['max_lat'])))
                if new_reports_unfiltered and this_user_is_team_not_bcn:
                    new_reports_unfiltered = new_reports_unfiltered.exclude(Q(location_choice='selected', selected_location_lon__range=(BCN_BB['min_lon'],BCN_BB['max_lon']),selected_location_lat__range=(BCN_BB['min_lat'], BCN_BB['max_lat'])) | Q(location_choice='current', current_location_lon__range=(BCN_BB['min_lon'],BCN_BB['max_lon']),current_location_lat__range=(BCN_BB['min_lat'], BCN_BB['max_lat'])))

                if new_reports_unfiltered:
                    new_reports = filter_reports(new_reports_unfiltered.order_by('creation_time'))
                    reports_to_take = new_reports[0:n_to_get]
                    user_stats = None
                    try:
                        user_stats = UserStat.objects.get(user_id=this_user.id)
                    except ObjectDoesNotExist:
                        pass
                    grabbed_reports = -1
                    if user_stats:
                        grabbed_reports = user_stats.grabbed_reports
                    for this_report in reports_to_take:
                        new_annotation = ExpertReportAnnotation(report=this_report, user=this_user)
                        who_has_count = this_report.get_who_has_count()
                        if who_has_count == 0 or who_has_count == 1:
                            #No one has the report, is simplified
                            new_annotation.simplified_annotation = True
                        grabbed_reports += 1
                        new_annotation.save()
                    if grabbed_reports != -1 and user_stats:
                        user_stats.grabbed_reports = grabbed_reports
                        user_stats.save()
        elif this_user_is_superexpert:
            new_reports_unfiltered = Report.objects.exclude(creation_time__year=2014).exclude(note__icontains="#345").exclude(version_UUID__in=my_reports).exclude(hide=True).exclude(photos__isnull=True).filter(type='adult').annotate(n_annotations=Count('expert_report_annotations')).filter(n_annotations__gte=max_given)
            #new_reports_unfiltered = Report.objects.exclude(creation_time__year=2014).exclude(version_UUID__in=my_reports).exclude(hide=True).exclude(photos__isnull=True).filter(type='adult').annotate(n_annotations=Count('expert_report_annotations')).filter(n_annotations__gte=max_given)
            #new_reports_unfiltered = Report.objects.exclude(creation_time__year=2014).exclude(version_UUID__in=my_reports).exclude(hide=True).exclude(photos__isnull=True).filter(type__in=['adult', 'site']).annotate(n_annotations=Count('expert_report_annotations')).filter(n_annotations__gte=max_given)

            if new_reports_unfiltered and this_user_is_team_bcn:
                new_reports_unfiltered = new_reports_unfiltered.filter(Q(location_choice='selected', selected_location_lon__range=(BCN_BB['min_lon'],BCN_BB['max_lon']),selected_location_lat__range=(BCN_BB['min_lat'], BCN_BB['max_lat'])) | Q(location_choice='current', current_location_lon__range=(BCN_BB['min_lon'],BCN_BB['max_lon']),current_location_lat__range=(BCN_BB['min_lat'], BCN_BB['max_lat'])))
            if new_reports_unfiltered and this_user_is_team_not_bcn:
                new_reports_unfiltered = new_reports_unfiltered.exclude(Q(location_choice='selected', selected_location_lon__range=(BCN_BB['min_lon'],BCN_BB['max_lon']),selected_location_lat__range=(BCN_BB['min_lat'], BCN_BB['max_lat'])) | Q(location_choice='current', current_location_lon__range=(BCN_BB['min_lon'],BCN_BB['max_lon']),current_location_lat__range=(BCN_BB['min_lat'], BCN_BB['max_lat'])))
            if this_user.id == 25: #it's roger, don't assign reports from barcelona prior to 03/10/2017
                new_reports_unfiltered = new_reports_unfiltered.exclude(Q(
                    Q(location_choice='selected', selected_location_lon__range=(BCN_BB['min_lon'], BCN_BB['max_lon']),
                      selected_location_lat__range=(BCN_BB['min_lat'], BCN_BB['max_lat'])) | Q(
                        location_choice='current', current_location_lon__range=(BCN_BB['min_lon'], BCN_BB['max_lon']),
                        current_location_lat__range=(BCN_BB['min_lat'], BCN_BB['max_lat']))) & Q(
                    creation_time__lte=datetime.date(2017, 3, 10)))
            if new_reports_unfiltered:
                new_reports = filter_reports_for_superexpert(new_reports_unfiltered)
                for this_report in new_reports:
                    new_annotation = ExpertReportAnnotation(report=this_report, user=this_user)
                    new_annotation.save()
        #all_annotations = ExpertReportAnnotation.objects.filter(user=this_user)
        all_annotations = ExpertReportAnnotation.objects.filter(user=this_user).filter(report__type='adult')
        my_version_uuids = all_annotations.values('report__version_UUID').distinct()
        my_linked_ids = all_annotations.values('linked_id').distinct()
        if this_user_is_expert:
            if (version_uuid == 'na' and linked_id == 'na' and tags_filter == 'na') and (not pending or pending == 'na'):
                pending = 'pending'
        if this_user_is_superexpert:
            if (version_uuid == 'na' and linked_id == 'na' and tags_filter == 'na') and (not final_status or final_status == 'na'):
                final_status = 'public'
            if (version_uuid == 'na' and linked_id == 'na' and tags_filter == 'na') and (not checked or checked == 'na'):
                checked = 'unchecked'
            n_flagged = all_annotations.filter(report__in=flagged_final_reports).count()
            n_hidden = all_annotations.filter(report__in=hidden_final_reports).count()
            n_public = all_annotations.filter(report__in=public_final_reports).exclude(report__in=flagged_final_reports).exclude(report__in=hidden_final_reports).count()
            n_unchecked = all_annotations.filter(validation_complete=False).count()
            n_confirmed = all_annotations.filter(validation_complete=True, revise=False).count()
            n_revised = all_annotations.filter(validation_complete=True, revise=True).count()
            args['n_flagged'] = n_flagged
            args['n_hidden'] = n_hidden
            args['n_public'] = n_public
            args['n_unchecked'] = n_unchecked
            args['n_confirmed'] = n_confirmed
            args['n_revised'] = n_revised
        if version_uuid and version_uuid != 'na':
            all_annotations = all_annotations.filter(report__version_UUID=version_uuid)
        if linked_id and linked_id != 'na':
            all_annotations = all_annotations.filter(linked_id=linked_id)
        if tags_filter and tags_filter != 'na' and tags_filter!='':
            tags_array = tags_filter.split(",")
            # we must go up to Report to filter tags, because you don't want to filter only your own tags but the tag that
            # any expert has put on the report
            # these are all (not only yours, but also) the reports that contain the filtered tag
            everyones_tagged_reports = ExpertReportAnnotation.objects.filter(tags__name__in=tags_array).values('report').distinct
            # we want the annotations of the reports which contain the tag(s)
            all_annotations = all_annotations.filter(report__in=everyones_tagged_reports)
        if (not version_uuid or version_uuid == 'na') and (not linked_id or linked_id == 'na') and (not tags_filter or tags_filter == 'na' or tags_filter==''):
            if year and year != 'all':
                try:
                    this_year = int(year)
                    all_annotations = all_annotations.filter(report__creation_time__year=this_year)
                except ValueError:
                    pass
            if tiger_certainty and tiger_certainty != 'all':
                try:
                    this_certainty = int(tiger_certainty)
                    all_annotations = all_annotations.filter(tiger_certainty_category=this_certainty)
                except ValueError:
                    pass
            if site_certainty and site_certainty != 'all':
                try:
                    this_certainty = int(site_certainty)
                    all_annotations = all_annotations.filter(site_certainty_category=this_certainty)
                except ValueError:
                    pass

            if pending == "complete":
                all_annotations = all_annotations.filter(validation_complete=True)
            elif pending == 'pending':
                all_annotations = all_annotations.filter(validation_complete=False)
            if status == "flagged":
                all_annotations = all_annotations.filter(status=0)
            elif status == "hidden":
                all_annotations = all_annotations.filter(status=-1)
            elif status == "public":
                all_annotations = all_annotations.filter(status=1)
            if this_user_is_superexpert:
                if checked == "unchecked":
                    all_annotations = all_annotations.filter(validation_complete=False)
                elif checked == "confirmed":
                    all_annotations = all_annotations.filter(validation_complete=True, revise=False)
                elif checked == "revised":
                    all_annotations = all_annotations.filter(validation_complete=True, revise=True)
                if final_status == "flagged":
                    all_annotations = all_annotations.filter(report__in=flagged_final_reports)
                elif final_status == "hidden":
                    all_annotations = all_annotations.filter(report__in=hidden_final_reports)
                elif final_status == "public":
                    all_annotations = all_annotations.filter(report__in=public_final_reports).exclude(report__in=flagged_final_reports).exclude(report__in=hidden_final_reports)
        if all_annotations:
            all_annotations = all_annotations.order_by('report__creation_time')
            if orderby == "site_score":
                all_annotations = all_annotations.order_by('site_certainty_category')
            elif orderby == "tiger_score":
                all_annotations = all_annotations.order_by('tiger_certainty_category')
        paginator = Paginator(all_annotations, int(tasks_per_page))
        page = request.GET.get('page', 1)
        try:
            objects = paginator.page(page)
        except PageNotAnInteger:
            objects = paginator.page(1)
        except EmptyPage:
            objects = paginator.page(paginator.num_pages)
        page_query = all_annotations.filter(id__in=[object.id for object in objects])
        this_formset = AnnotationFormset(queryset=page_query)
        args['formset'] = this_formset
        args['objects'] = objects
        args['pages'] = range(1, objects.paginator.num_pages+1)
        #current_pending = ExpertReportAnnotation.objects.filter(user=this_user).filter(validation_complete=False).count()
        current_pending = ExpertReportAnnotation.objects.filter(user=this_user).filter(validation_complete=False).filter(report__type='adult').count()
        args['n_pending'] = current_pending
        #n_complete = ExpertReportAnnotation.objects.filter(user=this_user).filter(validation_complete=True).count()
        n_complete = ExpertReportAnnotation.objects.filter(user=this_user).filter(validation_complete=True).filter(report__type='adult').count()
        args['n_complete'] = n_complete
        args['n_total'] = n_complete + current_pending
        args['year'] = year
        args['orderby'] = orderby
        args['tiger_certainty'] = tiger_certainty
        args['site_certainty'] = site_certainty
        args['pending'] = pending
        args['checked'] = checked
        args['status'] = status
        args['final_status'] = final_status
        args['version_uuid'] = version_uuid
        args['linked_id'] = linked_id
        args['tags_filter'] = tags_filter
        args['my_version_uuids'] = my_version_uuids
        args['my_linked_ids'] = my_linked_ids
        args['tasks_per_page'] = tasks_per_page
        args['note_language'] = note_language
        args['scroll_position'] = scroll_position
        args['edit_mode'] = edit_mode
        n_query_records = all_annotations.count()
        args['n_query_records'] = n_query_records
        args['tasks_per_page_choices'] = range(5, min(100, n_query_records)+1, 5)
        return render(request, 'tigacrafting/expert_report_annotation.html' if this_user_is_expert else 'tigacrafting/superexpert_report_annotation.html', args)
    else:
        return HttpResponse("You need to be logged in as an expert member to view this page. If you have have been recruited as an expert and have lost your log-in credentials, please contact MoveLab.")

@login_required
def single_report_view(request,version_uuid=None):
    this_user = request.user
    version_uuid = request.GET.get('version_uuid', version_uuid)
    reports = Report.objects.filter(version_UUID=version_uuid)
    report = reports.first()
    who_has_list = []
    if report:
        these_annotations = ExpertReportAnnotation.objects.filter(report=report)
        for ano in these_annotations:
            if ano.user.username != this_user.username and not ano.user.userstat.is_superexpert():
                who_has_list.append( '<span class="label ' + ('label-success' if ano.validation_complete else 'label-warning') + '" data-toggle="tooltip" data-placement="bottom" title="' + (('validated by expert') if ano.validation_complete else ('pending with expert')) + '">expert <span class="glyphicon ' + ('glyphicon-check' if ano.validation_complete else 'glyphicon-time') + '"></span></span>' )
            else:
                who_has_list.append('<span class="label ' + ('label-success' if ano.validation_complete else 'label-warning') + '" data-toggle="tooltip" data-placement="bottom" title="' + (('validated by ' + ano.user.username) if ano.validation_complete else ('pending with ' + ano.user.username)) + '">' + ano.user.username + '<span class="glyphicon ' + ('glyphicon-check' if ano.validation_complete else 'glyphicon-time') + '"></span></span>')
    context = {'reports': reports, 'version_uuid' : version_uuid, 'this_user': this_user.username, 'who_has_list': who_has_list}
    return render(request, 'tigacrafting/single_report_view.html', context)


@login_required
def expert_report_status(request, reports_per_page=10, version_uuid=None, linked_id=None):
    this_user = request.user
    if this_user.groups.filter(Q(name='superexpert') | Q(name='movelab')).exists():
        version_uuid = request.GET.get('version_uuid', version_uuid)
        reports_per_page = request.GET.get('reports_per_page', reports_per_page)
        #all_reports_version_uuids = Report.objects.filter(type__in=['adult', 'site']).values('version_UUID')
        all_reports_version_uuids = Report.objects.filter(type='adult').values('version_UUID')
        #these_reports = Report.objects.exclude(creation_time__year=2014).exclude(hide=True).exclude(photos__isnull=True).filter(type__in=['adult', 'site'])
        these_reports = Report.objects.exclude(creation_time__year=2014).exclude(hide=True).exclude(photos__isnull=True).filter(type='adult').order_by('-creation_time')
        if version_uuid and version_uuid != 'na':
            reports = Report.objects.filter(version_UUID=version_uuid)
            n_reports = 1
        elif linked_id and linked_id != 'na':
            reports = Report.objects.filter(linked_id=linked_id)
            n_reports = 1
        else:
            reports = filter_reports(these_reports, sort=False)
            n_reports = len(reports)
        paginator = Paginator(reports, int(reports_per_page))
        page = request.GET.get('page', 1)
        try:
            objects = paginator.page(page)
        except PageNotAnInteger:
            objects = paginator.page(1)
        except EmptyPage:
            objects = paginator.page(paginator.num_pages)
        paged_reports = Report.objects.filter(version_UUID__in=[object.version_UUID for object in objects]).order_by('-creation_time')
        reports_per_page_choices = range(0, min(1000, n_reports)+1, 25)
        context = {'reports': paged_reports, 'all_reports_version_uuids': all_reports_version_uuids, 'version_uuid': version_uuid, 'reports_per_page_choices': reports_per_page_choices}
        context['objects'] = objects
        context['pages'] = range(1, objects.paginator.num_pages+1)

        return render(request, 'tigacrafting/expert_report_status.html', context)
    else:
        return HttpResponseRedirect(reverse('login'))


@login_required
def expert_status(request):
    this_user = request.user
    if this_user.groups.filter(Q(name='superexpert') | Q(name='movelab')).exists():
        groups = Group.objects.filter(name__in=['expert', 'superexpert'])
        for group in groups:
            for user in group.user_set.all():
                if not UserStat.objects.filter(user=user).exists():
                    us = UserStat(user=user)
                    us.save()
        return render(request, 'tigacrafting/expert_status.html', {'groups': groups})
    else:
        return HttpResponseRedirect(reverse('login'))

def get_reports_unfiltered_sites_embornal(reports_imbornal):
    new_reports_unfiltered_sites_embornal = Report.objects.exclude(type='adult').filter(
        version_UUID__in=reports_imbornal).exclude(note__icontains='#345').exclude(photos=None).annotate(
        n_annotations=Count('expert_report_annotations')).filter(n_annotations=0).order_by('-creation_time').all()
    return new_reports_unfiltered_sites_embornal

def get_reports_unfiltered_sites_other(reports_imbornal):
    new_reports_unfiltered_sites_other = Report.objects.exclude(type='adult').exclude(
        version_UUID__in=reports_imbornal).exclude(note__icontains='#345').exclude(photos=None).annotate(
        n_annotations=Count('expert_report_annotations')).filter(n_annotations=0).order_by('-creation_time').all()
    return new_reports_unfiltered_sites_other

def get_reports_imbornal():
    reports_imbornal = ReportResponse.objects.filter(
        Q(question='Is this a storm drain or sewer?', answer='Yes') | Q(question=u'\xc9s un embornal o claveguera?',
                                                                        answer=u'S\xed') | Q(
            question=u'\xbfEs un imbornal o alcantarilla?', answer=u'S\xed') | Q(question='Selecciona lloc de cria',
                                                                                 answer='Embornals') | Q(
            question='Selecciona lloc de cria', answer='Embornal o similar') | Q(question='Tipo de lugar de cría',
                                                                                 answer='Sumidero o imbornal') | Q(
            question='Tipo de lugar de cría', answer='Sumideros') | Q(question='Type of breeding site',
                                                                      answer='Storm drain') | Q(
            question='Type of breeding site', answer='Storm drain or similar receptacle')).values('report').distinct()
    return  reports_imbornal

def get_reports_unfiltered_adults_except_being_validated():
    new_reports_unfiltered_adults = Report.objects.exclude(creation_time__year=2014).exclude(type='site').exclude(note__icontains='#345').exclude(photos=None).annotate(n_annotations=Count('expert_report_annotations')).filter(n_annotations=0).order_by('-server_upload_time')
<<<<<<< HEAD
    return new_reports_unfiltered_adults

def get_reports_unfiltered_adults():
    new_reports_unfiltered_adults = Report.objects.exclude(creation_time__year=2014).exclude(type='site').exclude(note__icontains='#345').exclude(photos=None).annotate(n_annotations=Count('expert_report_annotations')).filter(n_annotations__lt=3).order_by('-server_upload_time')
    return new_reports_unfiltered_adults

@login_required
def picture_validation(request,tasks_per_page='10',visibility='visible', usr_note='', type='all'):
    this_user = request.user
    this_user_is_superexpert = this_user.groups.filter(name='superexpert').exists()
    if this_user_is_superexpert:
        args = {}
        args.update(csrf(request))
        PictureValidationFormSet = modelformset_factory(Report, form=PhotoGrid, extra=0)
        if request.method == 'POST':
            save_formset = request.POST.get('save_formset', "F")
            tasks_per_page = request.POST.get('tasks_per_page', tasks_per_page)
            if save_formset == "T":
                formset = PictureValidationFormSet(request.POST)
                if formset.is_valid():
                    for f in formset:
                        report = f.save(commit=False)
                        #check that the report hasn't been assigned to anyone before saving, as a precaution to not hide assigned reports
                        who_has = report.get_who_has()
                        if who_has == '':
                            report.save()
            page = request.POST.get('page')
            visibility = request.POST.get('visibility')
            usr_note = request.POST.get('usr_note')
            type = request.POST.get('type', type)
            if not page:
                page = '1'
            return HttpResponseRedirect(reverse('picture_validation') + '?page=' + page + '&tasks_per_page='+tasks_per_page + '&visibility=' + visibility + '&usr_note=' + urllib.quote_plus(usr_note) + '&type=' + type)
        else:
            tasks_per_page = request.GET.get('tasks_per_page', tasks_per_page)
            type = request.GET.get('type', type)
            visibility = request.GET.get('visibility', visibility)
            usr_note = request.GET.get('usr_note', usr_note)

        #new_reports_unfiltered_adults = get_reports_unfiltered_adults()
        new_reports_unfiltered_adults = get_reports_unfiltered_adults_except_being_validated()

        reports_imbornal = get_reports_imbornal()
        new_reports_unfiltered_sites_embornal = get_reports_unfiltered_sites_embornal(reports_imbornal)
        new_reports_unfiltered_sites_other = get_reports_unfiltered_sites_other(reports_imbornal)
        new_reports_unfiltered_sites = new_reports_unfiltered_sites_embornal | new_reports_unfiltered_sites_other

        new_reports_unfiltered = new_reports_unfiltered_adults | new_reports_unfiltered_sites

        #new_reports_unfiltered = Report.objects.exclude(creation_time__year=2014).exclude(note__icontains='#345').exclude(photos=None).annotate(n_annotations=Count('expert_report_annotations')).filter(n_annotations=0).order_by('-server_upload_time')
        if type == 'adult':
            #new_reports_unfiltered = new_reports_unfiltered.exclude(type='site')
            new_reports_unfiltered = new_reports_unfiltered_adults
        elif type == 'site':
            #new_reports_unfiltered = new_reports_unfiltered.exclude(type='adult')
            new_reports_unfiltered = new_reports_unfiltered_sites_embornal
        elif type == 'site-o':
            new_reports_unfiltered = new_reports_unfiltered_sites_other
        if visibility == 'visible':
            new_reports_unfiltered = new_reports_unfiltered.exclude(hide=True)
        elif visibility == 'hidden':
            new_reports_unfiltered = new_reports_unfiltered.exclude(hide=False)
        if usr_note and usr_note != '':
            new_reports_unfiltered = new_reports_unfiltered.filter(note__icontains=usr_note)

        new_reports_unfiltered = filter_reports(new_reports_unfiltered,False)

        paginator = Paginator(new_reports_unfiltered, int(tasks_per_page))
        page = request.GET.get('page', 1)
        try:
            objects = paginator.page(page)
        except PageNotAnInteger:
            objects = paginator.page(1)
        except EmptyPage:
            objects = paginator.page(paginator.num_pages)
        page_query = Report.objects.filter(version_UUID__in=[object.version_UUID for object in objects]).order_by('-creation_time')
        this_formset = PictureValidationFormSet(queryset=page_query)
        args['formset'] = this_formset
        args['objects'] = objects
        args['pages'] = range(1, objects.paginator.num_pages + 1)
        args['new_reports_unfiltered'] = page_query
        args['tasks_per_page'] = tasks_per_page
        args['visibility'] = visibility
        args['usr_note'] = usr_note
        args['type'] = type
        type_readable = ''
        if type == 'site':
            type_readable = "Breeding sites - Storm drains"
        elif type == 'site-o':
            type_readable = "Breeding sites - Other"
        elif type == 'adult':
            type_readable = "Adults"
        elif type == 'all':
            type_readable = "All"
        args['type_readable'] = type_readable
        #n_query_records = new_reports_unfiltered.count()
        n_query_records = len(new_reports_unfiltered)
        args['n_query_records'] = n_query_records
        args['tasks_per_page_choices'] = range(5, min(100, n_query_records) + 1, 5)
        #return render(request, 'tigacrafting/photo_grid.html', {'new_reports_unfiltered' : page_query})
        return render(request, 'tigacrafting/photo_grid.html', args)
    else:
        return HttpResponse("You need to be logged in as an expert member to view this page. If you have have been recruited as an expert and have lost your log-in credentials, please contact MoveLab.")
=======
    #new_reports_unfiltered_sites_embornal = Report.objects.exclude(creation_time__year=2014).exclude(type='adult').filter(version_UUID__in=reports_imbornal).exclude(note__icontains='#345').exclude(photos=None).annotate(n_annotations=Count('expert_report_annotations')).filter(n_annotations=0).order_by('-server_upload_time')
    new_reports_unfiltered_sites_embornal = Report.objects.exclude(type='adult').filter(version_UUID__in=reports_imbornal).exclude(note__icontains='#345').exclude(photos=None).annotate(n_annotations=Count('expert_report_annotations')).filter(n_annotations=0).order_by('-server_upload_time')
    #new_reports_unfiltered_sites_other = Report.objects.exclude(creation_time__year=2014).exclude(type='adult').exclude(version_UUID__in=reports_imbornal).exclude(note__icontains='#345').exclude(photos=None).annotate(n_annotations=Count('expert_report_annotations')).filter(n_annotations=0).order_by('-server_upload_time')
    new_reports_unfiltered_sites_other = Report.objects.exclude(type='adult').exclude(version_UUID__in=reports_imbornal).exclude(note__icontains='#345').exclude(photos=None).annotate(n_annotations=Count('expert_report_annotations')).filter(n_annotations=0).order_by('-server_upload_time')

    new_reports_unfiltered_sites = new_reports_unfiltered_sites_embornal | new_reports_unfiltered_sites_other

    #new_reports_unfiltered = new_reports_unfiltered_adults | new_reports_unfiltered_sites_embornal
    new_reports_unfiltered = new_reports_unfiltered_adults | new_reports_unfiltered_sites
    #new_reports_unfiltered = filter(lambda x: not x.deleted and x.latest_version, new_reports_unfiltered)

    #new_reports_unfiltered = Report.objects.exclude(creation_time__year=2014).exclude(note__icontains='#345').exclude(photos=None).annotate(n_annotations=Count('expert_report_annotations')).filter(n_annotations=0).order_by('-server_upload_time')
    if type == 'adult':
        #new_reports_unfiltered = new_reports_unfiltered.exclude(type='site')
        new_reports_unfiltered = new_reports_unfiltered_adults
    elif type == 'site':
        #new_reports_unfiltered = new_reports_unfiltered.exclude(type='adult')
        new_reports_unfiltered = new_reports_unfiltered_sites_embornal
    elif type == 'site-o':
        new_reports_unfiltered = new_reports_unfiltered_sites_other
    if visibility == 'visible':
        new_reports_unfiltered = new_reports_unfiltered.exclude(hide=True)
    elif visibility == 'hidden':
        new_reports_unfiltered = new_reports_unfiltered.exclude(hide=False)
    if usr_note and usr_note != '':
        new_reports_unfiltered = new_reports_unfiltered.filter(note__icontains=usr_note)

    new_reports_unfiltered = filter_reports(new_reports_unfiltered,False)

    paginator = Paginator(new_reports_unfiltered, int(tasks_per_page))
    page = request.GET.get('page', 1)
    try:
        objects = paginator.page(page)
    except PageNotAnInteger:
        objects = paginator.page(1)
    except EmptyPage:
        objects = paginator.page(paginator.num_pages)
    page_query = Report.objects.filter(version_UUID__in=[object.version_UUID for object in objects]).order_by('-server_upload_time')
    this_formset = PictureValidationFormSet(queryset=page_query)
    args['formset'] = this_formset
    args['objects'] = objects
    args['pages'] = range(1, objects.paginator.num_pages + 1)
    args['new_reports_unfiltered'] = page_query
    args['tasks_per_page'] = tasks_per_page
    args['visibility'] = visibility
    args['usr_note'] = usr_note
    args['type'] = type
    type_readable = ''
    if type == 'site':
        type_readable = "Breeding sites - Storm drains"
    elif type == 'site-o':
        type_readable = "Breeding sites - Other"
    elif type == 'adult':
        type_readable = "Adults"
    elif type == 'all':
        type_readable = "All"
    args['type_readable'] = type_readable
    #n_query_records = new_reports_unfiltered.count()
    n_query_records = len(new_reports_unfiltered)
    args['n_query_records'] = n_query_records
    args['tasks_per_page_choices'] = range(5, min(100, n_query_records) + 1, 5)
    #return render(request, 'tigacrafting/photo_grid.html', {'new_reports_unfiltered' : page_query})
    return render(request, 'tigacrafting/photo_grid.html', args)

@login_required
def notifications(request,user_uuid=None):
    this_user = request.user
    user_uuid = request.GET.get('user_uuid',None)
    total_users = TigaUser.objects.all().count()
    return render(request, 'tigacrafting/notifications.html',{'user_id':this_user.id,'total_users':total_users, 'user_uuid':user_uuid})
>>>>>>> efcf8d13
<|MERGE_RESOLUTION|>--- conflicted
+++ resolved
@@ -1169,7 +1169,6 @@
 
 def get_reports_unfiltered_adults_except_being_validated():
     new_reports_unfiltered_adults = Report.objects.exclude(creation_time__year=2014).exclude(type='site').exclude(note__icontains='#345').exclude(photos=None).annotate(n_annotations=Count('expert_report_annotations')).filter(n_annotations=0).order_by('-server_upload_time')
-<<<<<<< HEAD
     return new_reports_unfiltered_adults
 
 def get_reports_unfiltered_adults():
@@ -1273,75 +1272,9 @@
         return render(request, 'tigacrafting/photo_grid.html', args)
     else:
         return HttpResponse("You need to be logged in as an expert member to view this page. If you have have been recruited as an expert and have lost your log-in credentials, please contact MoveLab.")
-=======
-    #new_reports_unfiltered_sites_embornal = Report.objects.exclude(creation_time__year=2014).exclude(type='adult').filter(version_UUID__in=reports_imbornal).exclude(note__icontains='#345').exclude(photos=None).annotate(n_annotations=Count('expert_report_annotations')).filter(n_annotations=0).order_by('-server_upload_time')
-    new_reports_unfiltered_sites_embornal = Report.objects.exclude(type='adult').filter(version_UUID__in=reports_imbornal).exclude(note__icontains='#345').exclude(photos=None).annotate(n_annotations=Count('expert_report_annotations')).filter(n_annotations=0).order_by('-server_upload_time')
-    #new_reports_unfiltered_sites_other = Report.objects.exclude(creation_time__year=2014).exclude(type='adult').exclude(version_UUID__in=reports_imbornal).exclude(note__icontains='#345').exclude(photos=None).annotate(n_annotations=Count('expert_report_annotations')).filter(n_annotations=0).order_by('-server_upload_time')
-    new_reports_unfiltered_sites_other = Report.objects.exclude(type='adult').exclude(version_UUID__in=reports_imbornal).exclude(note__icontains='#345').exclude(photos=None).annotate(n_annotations=Count('expert_report_annotations')).filter(n_annotations=0).order_by('-server_upload_time')
-
-    new_reports_unfiltered_sites = new_reports_unfiltered_sites_embornal | new_reports_unfiltered_sites_other
-
-    #new_reports_unfiltered = new_reports_unfiltered_adults | new_reports_unfiltered_sites_embornal
-    new_reports_unfiltered = new_reports_unfiltered_adults | new_reports_unfiltered_sites
-    #new_reports_unfiltered = filter(lambda x: not x.deleted and x.latest_version, new_reports_unfiltered)
-
-    #new_reports_unfiltered = Report.objects.exclude(creation_time__year=2014).exclude(note__icontains='#345').exclude(photos=None).annotate(n_annotations=Count('expert_report_annotations')).filter(n_annotations=0).order_by('-server_upload_time')
-    if type == 'adult':
-        #new_reports_unfiltered = new_reports_unfiltered.exclude(type='site')
-        new_reports_unfiltered = new_reports_unfiltered_adults
-    elif type == 'site':
-        #new_reports_unfiltered = new_reports_unfiltered.exclude(type='adult')
-        new_reports_unfiltered = new_reports_unfiltered_sites_embornal
-    elif type == 'site-o':
-        new_reports_unfiltered = new_reports_unfiltered_sites_other
-    if visibility == 'visible':
-        new_reports_unfiltered = new_reports_unfiltered.exclude(hide=True)
-    elif visibility == 'hidden':
-        new_reports_unfiltered = new_reports_unfiltered.exclude(hide=False)
-    if usr_note and usr_note != '':
-        new_reports_unfiltered = new_reports_unfiltered.filter(note__icontains=usr_note)
-
-    new_reports_unfiltered = filter_reports(new_reports_unfiltered,False)
-
-    paginator = Paginator(new_reports_unfiltered, int(tasks_per_page))
-    page = request.GET.get('page', 1)
-    try:
-        objects = paginator.page(page)
-    except PageNotAnInteger:
-        objects = paginator.page(1)
-    except EmptyPage:
-        objects = paginator.page(paginator.num_pages)
-    page_query = Report.objects.filter(version_UUID__in=[object.version_UUID for object in objects]).order_by('-server_upload_time')
-    this_formset = PictureValidationFormSet(queryset=page_query)
-    args['formset'] = this_formset
-    args['objects'] = objects
-    args['pages'] = range(1, objects.paginator.num_pages + 1)
-    args['new_reports_unfiltered'] = page_query
-    args['tasks_per_page'] = tasks_per_page
-    args['visibility'] = visibility
-    args['usr_note'] = usr_note
-    args['type'] = type
-    type_readable = ''
-    if type == 'site':
-        type_readable = "Breeding sites - Storm drains"
-    elif type == 'site-o':
-        type_readable = "Breeding sites - Other"
-    elif type == 'adult':
-        type_readable = "Adults"
-    elif type == 'all':
-        type_readable = "All"
-    args['type_readable'] = type_readable
-    #n_query_records = new_reports_unfiltered.count()
-    n_query_records = len(new_reports_unfiltered)
-    args['n_query_records'] = n_query_records
-    args['tasks_per_page_choices'] = range(5, min(100, n_query_records) + 1, 5)
-    #return render(request, 'tigacrafting/photo_grid.html', {'new_reports_unfiltered' : page_query})
-    return render(request, 'tigacrafting/photo_grid.html', args)
-
 @login_required
 def notifications(request,user_uuid=None):
     this_user = request.user
     user_uuid = request.GET.get('user_uuid',None)
     total_users = TigaUser.objects.all().count()
-    return render(request, 'tigacrafting/notifications.html',{'user_id':this_user.id,'total_users':total_users, 'user_uuid':user_uuid})
->>>>>>> efcf8d13
+    return render(request, 'tigacrafting/notifications.html',{'user_id':this_user.id,'total_users':total_users, 'user_uuid':user_uuid})