from django.shortcuts import render, redirect
from django.db import connection
from matplotlib.pyplot import switch_backend

from tigaserver_app.models import *
from tigacrafting.models import UserStat
from datetime import date, timedelta, datetime
import time
import pytz
from collections import Counter
from tzlocal import get_localzone
from django.views.decorators.clickjacking import xframe_options_exempt
from django.views.decorators.cache import cache_page
from django.contrib.auth.decorators import login_required
from django.http import HttpResponse, HttpResponseRedirect
from django.shortcuts import get_object_or_404
from rest_framework.decorators import api_view,permission_classes
from rest_framework.response import Response
from tigacrafting.views import filter_reports
from tigaserver_project import settings
import json
import datetime
from django.utils import timezone
from tigascoring.xp_scoring import compute_user_score_in_xp_v2, get_ranking_data
from rest_framework.exceptions import ParseError
from django.core.paginator import Paginator, EmptyPage, PageNotAnInteger
import math
from django.utils import translation

from tigascoring.xp_scoring import compute_user_score_in_xp_v2, get_ranking_data, compute_user_score_in_xp_v2_fast
from rest_framework.exceptions import ParseError
from django.core.paginator import Paginator
import math
from django.urls import reverse
from django.urls.exceptions import NoReverseMatch
from tigacrafting.report_queues import get_crisis_report_available_reports, get_unassigned_available_reports, get_progress_available_reports
from tigacrafting.views import get_blocked_reports_by_country
from tigacrafting.report_queues import filter_reports as queue_filter


@xframe_options_exempt
@cache_page(60 * 15)
def show_usage(request):
    real_tigausers = TigaUser.objects.filter(registration_time__gte=date(2014, 6, 13))
    real_reports = Report.objects.filter(Q(package_name='Tigatrapp', creation_time__gte=date(2014, 6, 24)) | Q(package_name='ceab.movelab.tigatrapp', package_version__gt=3))
    tz = get_localzone()
    ref_date = datetime.datetime(2014, 6, 13, 0, 0, 0,  tzinfo=tz)
    end_date = tz.localize(datetime.datetime.now())
    users = []
    site_reports = []
    adult_reports = []
    while ref_date <= end_date:
        site_reports.append({'date': time.mktime(ref_date.timetuple()), 'n': real_reports.filter(type='site', creation_time__lte=ref_date).count()})
        adult_reports.append({'date': time.mktime(ref_date.timetuple()), 'n': real_reports.filter(type='adult', creation_time__lte=ref_date).count()})
        users.append({'date': (time.mktime(ref_date.timetuple())), 'n': real_tigausers.filter(registration_time__lte=ref_date).count()})
        ref_date += timedelta(hours=168)
    # now set final day as current time
    site_reports.append({'date': time.mktime(end_date.timetuple()), 'n': real_reports.filter(type='site', creation_time__lte=ref_date).count()})
    adult_reports.append({'date': time.mktime(end_date.timetuple()), 'n': real_reports.filter(type='adult', creation_time__lte=ref_date).count()})
    users.append({'date': time.mktime(end_date.timetuple()), 'n': real_tigausers.filter(registration_time__lte=ref_date).count()})
    context = {'users': users, 'site_reports': site_reports, 'adult_reports': adult_reports}
    return render(request, 'stats/chart.html', context)

def get_most_recently_validated_report(slug):
    completed_annot = ExpertReportAnnotation.objects.filter(validation_complete=True).filter(user__username=slug).extra(order_by=['-last_modified'])
    if len(completed_annot) > 0:
        latest_uncomplete_annotation = completed_annot.first()
        return latest_uncomplete_annotation.created
    return None

@api_view(['GET'])
def workload_pending_per_user(request):
    if request.method == 'GET':
        user_slug = request.query_params.get('user_slug', -1)
        queryset = User.objects.all()
        user = get_object_or_404(queryset, username=user_slug)
        current_pending = ExpertReportAnnotation.objects.filter(user=user).filter(validation_complete=False).filter(report__type='adult')
        pending_detail = []
        for ano in current_pending:
            pending_detail.append({ 'report_id': ano.report_id, 'created': ano.report.creation_time.strftime('%d/%m/%Y - %H:%M:%S') })
        last_activity = get_most_recently_validated_report(user_slug)
        if last_activity is not None:
            pending = { 'current_pending_n' : current_pending.count(), 'current_pending': pending_detail, 'last_activity': last_activity.strftime('%d/%m/%Y') }
        else:
            pending = {'current_pending_n': current_pending.count(), 'current_pending': pending_detail, 'last_activity': 'Never'}
        return Response(pending)

@api_view(['GET'])
def workload_stats_per_user(request):
    if request.method == 'GET':
        user_slug = request.query_params.get('user_slug', -1)
        tz = get_localzone()
        queryset = User.objects.all()
        user = get_object_or_404(queryset, username=user_slug)
        single_user_work_output = []
        annotated_reports = ExpertReportAnnotation.objects.filter(user=user).filter(validation_complete=True)
        ref_date = datetime.datetime(2014, 1, 1, 0, 0, 0, tzinfo=tz)
        end_date = tz.localize(datetime.datetime.now())
        while ref_date <= end_date:
            single_user_work_output.append([time.mktime(ref_date.timetuple())*1000, annotated_reports.filter(last_modified__year=ref_date.year).filter(last_modified__month=ref_date.month).filter(last_modified__day=ref_date.day).count()])
            ref_date += timedelta(hours=24)
        return Response(single_user_work_output)


@api_view(['GET'])
def workload_daily_report_input(request):
    if request.method == 'GET':
        tz = get_localzone()
        daily_report_input = []
        ref_date = datetime.datetime(2014, 1, 1, 0, 0, 0, tzinfo=tz)
        end_date = tz.localize(datetime.datetime.now())
        reports = Report.objects.all()
        while ref_date <= end_date:
            daily_report_input.append([time.mktime(ref_date.timetuple())*1000,reports.filter(phone_upload_time__year=ref_date.year).filter(phone_upload_time__month=ref_date.month).filter(phone_upload_time__day=ref_date.day).count()])
            ref_date += timedelta(hours=24)
        return Response(daily_report_input)


def user_ids_string_to_int_array(user_ids_str):
    user_ids_str_array = user_ids_str.split(',')
    user_ids_int_array = []
    for id in user_ids_str_array:
        try:
            int_id = int(id)
            user_ids_int_array.append(int_id)
        except ValueError:
            user_ids_int_array = []
    return user_ids_int_array


@api_view(['GET'])
def workload_available_reports(request):
    if request.method == 'GET':
        user_id_filter = settings.USERS_IN_STATS
        user_ids_str = request.query_params.get('user_ids', None)
        if user_ids_str is not None:
            user_ids_arr = user_ids_string_to_int_array(user_ids_str)
            if len(user_ids_arr) > 0:
                user_id_filter = user_ids_arr
        current_pending = Report.objects.exclude(creation_time__year=2014).exclude(note__icontains="#345").exclude(hide=True).exclude(photos=None).filter(type='adult').annotate(n_annotations=Count('expert_report_annotations')).filter(n_annotations=0)
        current_progress = Report.objects.exclude(creation_time__year=2014).exclude(note__icontains="#345").exclude(hide=True).exclude(photos=None).filter(type='adult').annotate(n_annotations=Count('expert_report_annotations')).filter(n_annotations__lt=3).exclude(n_annotations=0)
        overall_pending = ExpertReportAnnotation.objects.filter(user__id__in=user_id_filter).filter(validation_complete=False).filter(report__type='adult')
        current_pending = filter_reports(current_pending)
        current_progress = filter_reports(current_progress)
        data = { 'current_pending_n' : len(current_pending), 'current_progress_n' : len(current_progress), 'overall_pending': overall_pending.count()}
        return Response(data)


def compute_speedmeter_params():
    current_date = timezone.now()
    date_7_days_ago = current_date - datetime.timedelta(days=7)
    reports_last_seven = Report.objects.filter(creation_time__gte=date_7_days_ago).filter(
        creation_time__lte=current_date)

    date_intervals = []
    days = 7
    while days >= 0:
        date_intervals.append(current_date - datetime.timedelta(days=days))
        days -= 1

    results = []
    for idx, val in enumerate(date_intervals):
        if idx + 1 >= len(date_intervals):
            break
        r = Report.objects.filter(creation_time__gte=date_intervals[idx]).filter(
            creation_time__lte=date_intervals[idx + 1])
        results.append(len(r))

    total = 0
    for result in results:
        total = total + result
    avg = total / len(results)

    data = {'reports_last_seven': len(reports_last_seven), 'avg_last_seven': avg}
    return data


@api_view(['GET'])
def speedmeter_api(request):
    if request.method == 'GET':
        data = compute_speedmeter_params()
        return Response(data)


def get_sunburst_data(days_back, categories):
    cursor = connection.cursor()
    sql = """
                select 
                distinct    
                version_uuid, 
                c.nom_ccaa,
                'c' || c.cod_ccaa,
                p.nomprov,
                'p' || p.codprov,
                municipality,
                'm' || mm.codigoine
                from 
                map_aux_reports m,
                municipis_4326 mm,
                provincies_4326 p,
                comunitats_4326 c
                where 
                m.municipality = mm.nombre
                AND m.private_webmap_layer in %s 
                AND mm.cod_ccaa = c.cod_ccaa
                AND mm.codprov = p.codprov
                AND observation_date >= (NOW() - interval '%s days')
                AND m.municipality is not null order by 3, 5, 7
            """

    cursor.execute(sql, (categories, days_back))
    data = cursor.fetchall()
    return json.dumps(data)


@login_required
def site_sunburst(request):
    data = get_sunburst_data(30, ('storm_drain_dry', 'storm_drain_water', 'breeding_site_other',) )

    context = {
        'data': data,
        'header': 'Sunburst graph of breeding sites in Spain last 30 days, by region',
        'call_to_action': 'Click the slices for drilldown!',
        'graph_title': 'Sampling by Regions, Spain',
        'categories' : ["*Breeding sites*: citizens' observations of possible breeding sites (storm drain or sewer and other categories of possible breeding sites) of tiger or yellow fever mosquitoes. It includes reports that contain at least one picture and that it has been evaluated by entomological experts, reports with at least one picture that have not been evaluated by experts and it might also contain reports without pictures."]
    }

    return render(request, 'stats/sunburst.html', context)


@login_required
def adult_sunburst(request):
    data = get_sunburst_data(30, ('mosquito_tiger_probable','mosquito_tiger_confirmed',) )

    context = {
        'data': data,
        'header': 'Sunburst graph of tiger mosquito observations in Spain last 30 days, by region',
        'call_to_action': 'Click the slices for drilldown!',
        'graph_title': 'Sampling by Regions, Spain',
        'categories' : ['*Confirmed or possible tiger mosquito*: it includes reports from citizen tagged by them as "adult mosquito", that contain at least one picture and that it has been evaluated by entomological experts. According to these experts, the picture/s of this observation could be tiger mosquito (Aedes albopictus). If their taxonomic features can be clearly seen, especially the white stripe on head and thorax, it is classified as "confirmed". If some features cannot be observed, it is classified as "possible".']
    }

    return render(request, 'stats/sunburst.html', context)


@login_required
def stats_directory(request):
    context = {}
    return render(request, 'stats/directory.html', context)


@xframe_options_exempt
def speedmeter(request):
    data = compute_speedmeter_params()
    context = {'data': data}
    return render(request, 'stats/speedmeter.html', context)


@login_required
def mosquito_ccaa_rich_iframetest_sites(request):
    context = {}
    return render(request, 'stats/mosquito_ccaa_rich_iframetest_sites.html', context)


@login_required
def mosquito_ccaa_rich_iframetest(request):
    context = {}
    return render(request, 'stats/mosquito_ccaa_rich_iframetest.html', context)


def oldActYear():
    cursor2 = connection.cursor()

    sql_template_years = """SELECT extract(year from observation_date) y 
                                FROM public.map_aux_reports
                                group by y
                            """

    cursor2.execute(sql_template_years)
    years = cursor2.fetchall()
    maxVal = int(max(years)[0])
    minVal = int(min(years)[0])
    yearsMaxMin = []
    yearsMaxMin.append({'max': maxVal, 'min': minVal})

    return yearsMaxMin


@login_required
@xframe_options_exempt
def mosquito_ccaa_rich(request, category='confirmed'):
    cursor = connection.cursor()
    sql_template = """
        select count("version_UUID"), extract(year from observation_date), nomprov, code_hc
        from 
        (
            (
            select *
            from
            map_aux_reports m,
            tigaserver_app_report r
            where private_webmap_layer in %s AND
            m.version_uuid = r."version_UUID") r
            join
            provincies_4326 p
            on st_contains(p.geom,r.point)
        ) as t 
        group by nomprov, extract(year from observation_date), code_hc order by 3, 2
    """

    t = oldActYear()

    categories = ()

    if category == 'confirmedpossible':

        categories = ('mosquito_tiger_confirmed', 'mosquito_tiger_probable',)
        #sql_template = sql_template.format('\'mosquito_tiger_confirmed\',\'mosquito_tiger_probable\'')

        title_linechart = 'Number of confirmed and possible mosquito tiger observations, ' + str(t[0]['min']) + '-' + str(t[0]['max']) + ''
        title = 'Confirmed and possible mosquito tiger observations, ' + str(t[0]['min']) + '-' + str(t[0]['max']) + ''
        series_title = 'Confirmed and possible mosquito tiger observations, ' + str(t[0]['min']) + '-' + str(t[0]['max']) + ''
        minColor = '#fef0d9'
        maxColor = '#b30000'

    elif category == 'confirmedpossibleunident':

        categories = ('mosquito_tiger_confirmed', 'mosquito_tiger_probable', 'unidentified')
        #sql_template = sql_template.format('\'mosquito_tiger_confirmed\',\'mosquito_tiger_probable\',\'unidentified\'')

        title_linechart = 'Number of confirmed, possible and unidentifiable mosquito tiger observations'
        title = 'Confirmed, possible and unidentifiable mosquito tiger observations, ' + str(t[0]['min']) + '-' + str(t[0]['max']) + ''
        series_title = 'Confirmed, possible and unidentifiable mosquito tiger observations, ' + str(t[0]['min']) + '-' + str(t[0]['max']) + ''

        minColor = '#fef0d9'
        maxColor = '#b30000'

    elif category == 'confirmed':

        categories = ('mosquito_tiger_confirmed',)
        #sql_template = sql_template.format('\'mosquito_tiger_confirmed\'')

        title_linechart = 'Number of confirmed mosquito tiger observations, ' + str(t[0]['min']) + '-' + str(t[0]['max']) + ''
        title = 'Confirmed mosquito tiger observations, ' + str(t[0]['min']) + '-' + str(t[0]['max']) + ''
        series_title = 'Confirmed mosquito tiger observations, ' + str(t[0]['min']) + '-' + str(t[0]['max']) + ''

        minColor = '#fef0d9'
        maxColor = '#b30000'

    elif category == 'probable':

        categories = ('mosquito_tiger_probable',)
        #sql_template = sql_template.format('\'mosquito_tiger_probable\'')

        title_linechart = 'Number of possible mosquito tiger observations, ' + str(t[0]['min']) + '-' + str(t[0]['max']) + ''
        title = 'Possible mosquito tiger observations, ' + str(t[0]['min']) + '-' + str(t[0]['max']) + ''
        series_title = 'Possible mosquito tiger observations, ' + str(t[0]['min']) + '-' + str(t[0]['max']) + ''

        minColor = '#fef0d9'
        maxColor = '#b30000'

    elif category == 'other':

        categories = ('other_species',)
        #sql_template = sql_template.format('\'other_species\'')

        title_linechart = 'Number of other species observations, ' + str(t[0]['min']) + '-' + str(t[0]['max']) + ''
        title = 'Other species observations, ' + str(t[0]['min']) + '-' + str(t[0]['max']) + ''
        series_title = 'Other species observations, ' + str(t[0]['min']) + '-' + str(t[0]['max']) + ''

        minColor = '#fef0d9'
        maxColor = '#b30000'

    elif category == 'unidentified':

        categories = ('unidentified',)
        #sql_template = sql_template.format('\'unidentified\'')

        title_linechart = 'Number of unidentifiable observations, ' + str(t[0]['min']) + '-' + str(t[0]['max']) + ''
        title = 'Unidentifiable observations, ' + str(t[0]['min']) + '-' + str(t[0]['max']) + ''
        series_title = 'Unidentifiable observations, ' + str(t[0]['min']) + '-' + str(t[0]['max']) + ''

        minColor = '#fef0d9'
        maxColor = '#b30000'

    elif category == 'all':

        categories = ('mosquito_tiger_confirmed', 'mosquito_tiger_probable', 'unidentified', 'other_species',)
        #sql_template = sql_template.format('\'unidentified\'')

        title_linechart = 'All categories, ' + str(t[0]['min']) + '-' + str(t[0]['max']) + ''
        title = 'All categories, ' + str(t[0]['min']) + '-' + str(t[0]['max']) + ''
        series_title = 'All categories, ' + str(t[0]['min']) + '-' + str(t[0]['max']) + ''

        minColor = '#fef0d9'
        maxColor = '#b30000'

    elif category == 'storm_drain_water':

        categories = ('storm_drain_water', )
        # sql_template = sql_template.format('\'unidentified\'')

        title_linechart = 'Breeding sites with water, ' + str(t[0]['min']) + '-' + str(t[0]['max']) + ''
        title = 'Breeding sites with water, ' + str(t[0]['min']) + '-' + str(t[0]['max']) + ''
        series_title = 'Breeding sites with water, ' + str(t[0]['min']) + '-' + str(t[0]['max']) + ''

        minColor = '#ece7f2'
        maxColor = '#2b8cbe'

    elif category == 'storm_drain_dry':

        categories = ('storm_drain_dry', )

        title_linechart = 'Breeding sites without water, ' + str(t[0]['min']) + '-' + str(t[0]['max']) + ''
        title = 'Breeding sites without water, ' + str(t[0]['min']) + '-' + str(t[0]['max']) + ''
        series_title = 'Breeding sites without water, ' + str(t[0]['min']) + '-' + str(t[0]['max']) + ''

        minColor = '#ece7f2'
        maxColor = '#2b8cbe'

    elif category == 'storm_drain':

        categories = ('storm_drain_dry', 'storm_drain_water',)

        title_linechart = 'Breeding sites with and without water, ' + str(t[0]['min']) + '-' + str(t[0]['max']) + ''
        title = 'Breeding sites with and without water, ' + str(t[0]['min']) + '-' + str(t[0]['max']) + ''
        series_title = 'Breeding sites with and without water, ' + str(t[0]['min']) + '-' + str(t[0]['max']) + ''

        minColor = '#ece7f2'
        maxColor = '#2b8cbe'

    elif category == 'breeding_site_other':

        categories = ('breeding_site_other', )

        title_linechart = 'Other breeding sites, ' + str(t[0]['min']) + '-' + str(t[0]['max']) + ''
        title = 'Other breeding sites, ' + str(t[0]['min']) + '-' + str(t[0]['max']) + ''
        series_title = 'Other breeding sites, ' + str(t[0]['min']) + '-' + str(t[0]['max']) + ''

        minColor = '#ece7f2'
        maxColor = '#2b8cbe'

    elif category == 'all_sites':

        categories = ('storm_drain_dry','storm_drain_water','breeding_site_other',)

        title_linechart = 'All breeding sites, ' + str(t[0]['min']) + '-' + str(t[0]['max']) + ''
        title = 'All breeding sites, ' + str(t[0]['min']) + '-' + str(t[0]['max']) + ''
        series_title = 'All breeding sites, ' + str(t[0]['min']) + '-' + str(t[0]['max']) + ''

        minColor = '#ece7f2'
        maxColor = '#2b8cbe'

    else:

        categories = ('mosquito_tiger_confirmed',)
        #sql_template = sql_template.format('\'mosquito_tiger_confirmed\'')

        title_linechart = ''
        title = ''
        series_title = ''

        minColor = '#fef0d9'
        maxColor = '#b30000'

    cursor.execute(sql_template,(categories,))
    map_data = cursor.fetchall()

    now = datetime.datetime.now()
    current_year = now.year
    years = []

    for i in range(2014, current_year + 1):
        years.append(i)



    context = {
        'map_data': json.dumps(map_data),
        'years': json.dumps(years),
        'title_linechart': title_linechart,
        'title': title,
        'series_title': series_title,
        'minColor': minColor,
        'maxColor': maxColor
    }
    return render(request, 'stats/mosquito_ccaa_rich.html', context)

@login_required
def registration_stats(request):
    cursor = connection.cursor()
    cursor.execute("""
        select 
        count("user_UUID"), 
        extract(year from registration_time), 
        extract(month from registration_time) 
        from tigaserver_app_tigauser 
        group by extract(year from registration_time), extract(month from registration_time)
        order by 2,3
    """)
    registration = cursor.fetchall()

    now = datetime.datetime.now()
    current_year = now.year
    years = []

    for i in range(2014, current_year + 1):
        years.append(i)

    context = {'registration': json.dumps(registration), 'years': json.dumps(years), 'years_list': years}
    return render(request, 'stats/user_registration.html', context)


@login_required
def report_stats(request):
    cursor = connection.cursor()

    '''    
    **** alt query. Does exactly the same as the one below, but the data is separated by adult category ****
    '''

    cursor.execute("""
        select count("version_UUID"), extract(year from server_upload_time), extract(month from server_upload_time), private_webmap_layer
        from 
        (
        select 
        r."version_UUID",
        r.server_upload_time,
        m.private_webmap_layer
        from 
        tigaserver_app_report r,
        (select version_uuid,private_webmap_layer from map_aux_reports where private_webmap_layer in ('mosquito_tiger_confirmed','mosquito_tiger_probable', 'other_species','unidentified','storm_drain_dry','storm_drain_water','breeding_site_other')) m
        where r."version_UUID" = m.version_uuid
        ) as t1
        group by extract(year from server_upload_time), extract(month from server_upload_time), private_webmap_layer
        order by 2,3
    """)
    all_sliced = cursor.fetchall()


    cursor.execute("""
        select count("version_UUID"), extract(year from server_upload_time), extract(month from server_upload_time) 
        from (
        select "version_UUID",server_upload_time from tigaserver_app_report where "version_UUID" in (select version_uuid from map_aux_reports where private_webmap_layer in ('mosquito_tiger_confirmed','mosquito_tiger_probable', 'yellow_fever_confirmed','yellow_fever_probable'))
        ) as t1
        group by extract(year from server_upload_time), extract(month from server_upload_time) 
        order by 2,3
    """)
    adults = cursor.fetchall()

    cursor.execute("""
        select count("version_UUID"), extract(year from server_upload_time), extract(month from server_upload_time) 
        from (
        select "version_UUID",server_upload_time from tigaserver_app_report where "version_UUID" in (select version_uuid from map_aux_reports where private_webmap_layer in ('storm_drain_dry','storm_drain_water'))
        ) as t1
        group by extract(year from server_upload_time), extract(month from server_upload_time) 
        order by 2,3
    """)
    sites = cursor.fetchall()
    now = datetime.datetime.now()
    current_year = now.year
    years = []

    for i in range(2014, current_year + 1):
        years.append(i)

    context = {'adults': json.dumps(adults), 'sites': json.dumps(sites), 'years': json.dumps(years), 'years_list': years, 'all_sliced': json.dumps(all_sliced)}
    return render(request, 'stats/user_activity.html', context)


def create_pie_data(request, categories, view_name):
    cursor = connection.cursor()
    cursor.execute("""
            select count("version_UUID"), nomprov, code_hc, private_webmap_layer
            from 
            (
                (
                select *
                from
                map_aux_reports m,
                tigaserver_app_report r
                where private_webmap_layer in %s AND
                m.version_uuid = r."version_UUID") r
                join
                provincies_4326 p
                on st_contains(p.geom,r.point)
            ) as t 
            group by nomprov, code_hc, private_webmap_layer order by 2, 4
        """, (categories,))
    map_data = cursor.fetchall()

    cursor = connection.cursor()
    cursor.execute("""
            select count("version_UUID"), extract(year from observation_date), nomprov, code_hc, private_webmap_layer
            from 
            (
                (
                select *
                from
                map_aux_reports m,
                tigaserver_app_report r
                where private_webmap_layer in %s AND
                m.version_uuid = r."version_UUID") r
                join
                provincies_4326 p
                on st_contains(p.geom,r.point)
            ) as t 
            group by nomprov, extract(year from observation_date), code_hc, private_webmap_layer order by 2, 3
        """, (categories,))
    map_data_year = cursor.fetchall()

    now = datetime.datetime.now()
    current_year = now.year
    years = []

    for i in range(2014, current_year + 1):
        years.append(i)

    context = {'map_data': json.dumps(map_data), 'map_data_year': json.dumps(map_data_year), 'years': json.dumps(years)}
    return render(request, view_name, context)


@login_required
def report_stats_ccaa_pie_sites(request):
    categories = ('storm_drain_water', 'storm_drain_dry', 'breeding_site_other', )
    return create_pie_data(request, categories, 'stats/report_stats_ccaa_pie_sites.html')


@login_required
def report_stats_ccaa_pie(request):
    categories = ('mosquito_tiger_confirmed', 'mosquito_tiger_probable', 'other_species', 'unidentified',)
    return create_pie_data(request, categories, 'stats/report_stats_ccaa_pie.html')


def stats_user_score(request, user_uuid=None):
    if user_uuid is not None:
        try:
            user = TigaUser.objects.get(pk=user_uuid)
            user.get_identicon()
        except TigaUser.DoesNotExist:
            pass

    if user.score_v2_struct is None:
        user_score = compute_user_score_in_xp_v2(user_uuid, update=True)
        user.score_v2_struct = json.dumps(user_score, indent=2, sort_keys=True, default=str)
        user.last_score_update = datetime.datetime.now()
        user.save()
    else:
        user_score = json.loads(user.score_v2_struct)
    context = { "score_data": user_score, "score_last_update": user.last_score_update }
    return render(request, 'stats/user_score.html', context)


def get_index_of_uuid(objects, user_uuid):
    index = 0
    position = -1
    for user in objects:
        if user.user_uuid == user_uuid:
            position = index
            break
        index += 1
    return position


def get_page_of_index(index, page_size):
    index_base_1 = index + 1
    return int(math.ceil( float(index_base_1) / float(page_size) ))


def stats_user_ranking(request, page=1, user_uuid=None):
    current_locale = request.LANGUAGE_CODE
    user_has_score = False
    try:
        info_url = reverse('scoring_' + current_locale)
    except NoReverseMatch:
        info_url = reverse('scoring_en')
    user = None
    if user_uuid is not None:
        try:
            user = TigaUser.objects.get(pk=user_uuid)
            user.get_identicon()
            #user_score = compute_user_score_in_xp_v2(user_uuid, update=True)
            if user.score_v2_struct is None:
                user_score = compute_user_score_in_xp_v2(user_uuid, update=True)
                user.score_v2_struct = json.dumps(user_score, indent=2, sort_keys=True, default=str)
                user.last_score_update = datetime.datetime.now()
                user.save()
            else:
                user_score = json.loads( user.score_v2_struct )
            if user_score['total_score'] > 0:
                user_has_score = True

        except TigaUser.DoesNotExist:
            pass
    seek = request.GET.get('seek', 'f')
    #ranking = get_ranking_data()
    #objects = ranking['data']
    objects = RankingData.objects.all().order_by('-score_v2')
    last_update = objects.first().last_update
    page_length = 5
    p = Paginator(objects, page_length )
    if seek == 't':
        index = get_index_of_uuid(objects,user_uuid)
        if index == -1:
            page_of_index = 1
        else:
            page_of_index = get_page_of_index(index, page_length)
        current_page = p.page(int(page_of_index))
        return HttpResponseRedirect(reverse('stats_user_ranking', args=[int(page_of_index),user_uuid]))
    else:
        current_page = p.page(int(page))
        previous = None
        nextp = None
        if current_page.has_previous():
            previous = current_page.previous_page_number()
        if current_page.has_next():
            nextp = current_page.next_page_number()
        objects = current_page.object_list
        context = {
                    'data': objects,
                    'last_update': last_update,
                    'user_has_score': user_has_score,
                    'pagination':
                        {
                            'page': int(page),
                              'total': p.num_pages,
                              'start': current_page.start_index(),
                              'end': current_page.end_index(),
                              'total': p.count,
                              'previous': previous,
                              'next': nextp,
                              'first': 1,
                              'last': p.num_pages
                        }
                  }
        if user_uuid is not None:
            context['user_id'] = user_uuid
        if user is not None:
            context['user'] = user
        context['info_url'] = info_url
        return render(request, 'stats/user_ranking.html', context)

@login_required
def report_stats_ccaa(request):
    cursor = connection.cursor()

    cursor.execute("""
        select
        cod_ccaa, nom_ccaa
        from comunitats_4326
    """)
    data_ccaa = cursor.fetchall()

    cursor.execute("""
    select cod_ccaa, ct, type, count("version_UUID")
    FROM
    (select c.cod_ccaa, r.type, ct, r."version_UUID"
    from
    (select *,extract(year from creation_time) as ct from tigaserver_app_report where "version_UUID" in (select version_uuid from map_aux_reports where private_webmap_layer in ('mosquito_tiger_confirmed','mosquito_tiger_probable', 'yellow_fever_confirmed','yellow_fever_probable','storm_drain_dry','storm_drain_water'))) r JOIN
    comunitats_4326 c
    on st_contains(c.geom,r.point)) as t 
    group by cod_ccaa, ct, type order by 3,2
    """)
    data = cursor.fetchall()

    years = set()
    for elem in data:
        years.add(int(elem[1]))
    years = list(years)
    years.sort()


    # context = {'data': json.dumps(data), 'data_ccaa': json.dumps(data_ccaa),  'm_data': json.dumps(m_data), 'years': years}
    context = {'data': json.dumps(data), 'data_ccaa': json.dumps(data_ccaa), 'years': years}
    return render(request, 'stats/report_stats_ccaa.html', context)


def get_blocked_count(data):
    n = 0
    for item in data.items():
        n = n + len(item[1])
    return n

@login_required
def global_assignments(request):
    this_user = request.user
    this_user_is_superexpert = this_user.groups.filter(name='superexpert').exists()
<<<<<<< HEAD
    lock_period = settings.ENTOLAB_LOCK_PERIOD
=======
    this_user_is_national_supervisor = this_user.userstat.is_national_supervisor()
>>>>>>> 260493b0
    if this_user_is_superexpert:
        national_supervisors = User.objects.filter(userstat__isnull=False).filter(userstat__national_supervisor_of__isnull=False).order_by('userstat__national_supervisor_of__name_engl').all()
        data = []
        total_unassigned = 0
        total_progress = 0
        total_pending = 0
        total_blocked = 0
        # manually add spain
        current_country = 17
        country = EuropeCountry.objects.get(pk=current_country)
        unassigned_filtered = get_unassigned_available_reports(country)
        progress_filtered = get_progress_available_reports(country)
        user_id_filter = settings.USERS_IN_STATS
        pending = ExpertReportAnnotation.objects.filter(user__id__in=user_id_filter).filter(
            validation_complete=False).filter(report__type='adult').values('report')
        blocked = get_blocked_reports_by_country(17)
        n_unassigned = unassigned_filtered.count()
        n_progress = progress_filtered.count()
        n_pending = pending.count()
        n_blocked = get_blocked_count( blocked )
        data.append(
            {
                "ns_id": 'N/A',
                "ns_username": 'N/A',
                "ns_country_id": 17,
                "ns_country_code": 'ESP',
                "ns_country_name": 'Spain',
                "unassigned": n_unassigned,
                "progress": n_progress,
                "pending": n_pending,
                "blocked": n_blocked
            }
        )
        total_unassigned += n_unassigned
        total_progress += n_progress
        total_pending += n_pending
        total_blocked += n_blocked
        for user in national_supervisors:
            current_country = user.userstat.national_supervisor_of.gid
            #unassigned = Report.objects.exclude(creation_time__year=2014).exclude(note__icontains="#345").exclude(hide=True).exclude(photos=None).filter(type='adult').filter(country_id=current_country).annotate(n_annotations=Count('expert_report_annotations')).filter(n_annotations=0)
            #unassigned_filtered = filter( lambda x: report_id_table[x.report_id]['num_versions'] == 1 or (report_id_table[x.report_id]['min_version'] != -1 and x.version_number == report_id_table[x.report_id]['max_version']), unassigned )
            unassigned_filtered = get_unassigned_available_reports(user.userstat.national_supervisor_of)
            progress_filtered = get_progress_available_reports(user.userstat.national_supervisor_of)
            user_id_filter = UserStat.objects.filter(native_of__gid=current_country).values('user__id')
            pending = ExpertReportAnnotation.objects.filter(user__id__in=user_id_filter).filter(validation_complete=False).filter(report__type='adult').values('report')
            blocked = get_blocked_reports_by_country(current_country)
            n_unassigned = unassigned_filtered.count()
            n_progress = progress_filtered.count()
            n_pending = pending.count()
            n_blocked = get_blocked_count(blocked)
            data.append(
                {
                    "ns_id":user.id,
                    "ns_username":user.username,
                    "ns_country_id":user.userstat.national_supervisor_of.gid,
                    "ns_country_code": user.userstat.national_supervisor_of.iso3_code,
                    "ns_country_name":user.userstat.national_supervisor_of.name_engl,
                    "unassigned": n_unassigned,
                    "progress": n_progress,
                    "pending": n_pending,
                    "blocked": n_blocked
                }
            )
            total_unassigned += n_unassigned
            total_progress += n_progress
            total_pending += n_pending
            total_blocked += n_blocked
        summary = { 'total_unassigned':total_unassigned, 'total_progress':total_progress, 'total_pending':total_pending, 'total_blocked':total_blocked }
        context = {'data': data, 'encoded_data': json.dumps(data), 'summary': summary, 'days': lock_period}
        return render(request, 'stats/global_assignments.html', context)
    elif this_user_is_national_supervisor:
        national_supervisors = User.objects.filter(userstat__isnull=False).filter(userstat__national_supervisor_of__isnull=False).order_by('userstat__national_supervisor_of__name_engl').all()
        data = []
        total_unassigned = 0
        total_progress = 0
        total_pending = 0
        current_country = this_user.userstat.national_supervisor_of.gid
        # unassigned = Report.objects.exclude(creation_time__year=2014).exclude(note__icontains="#345").exclude(hide=True).exclude(photos=None).filter(type='adult').filter(country_id=current_country).annotate(n_annotations=Count('expert_report_annotations')).filter(n_annotations=0)
        # unassigned_filtered = filter( lambda x: report_id_table[x.report_id]['num_versions'] == 1 or (report_id_table[x.report_id]['min_version'] != -1 and x.version_number == report_id_table[x.report_id]['max_version']), unassigned )
        unassigned_filtered = get_unassigned_available_reports(this_user.userstat.national_supervisor_of)
        progress_filtered = get_progress_available_reports(this_user.userstat.national_supervisor_of)
        user_id_filter = UserStat.objects.filter(native_of__gid=current_country).values('user__id')
        pending = ExpertReportAnnotation.objects.filter(user__id__in=user_id_filter).filter(validation_complete=False).filter(report__type='adult').values('report')
        n_unassigned = unassigned_filtered.count()
        n_progress = progress_filtered.count()
        n_pending = pending.count()
        data.append(
            {
                "ns_id": this_user.id,
                "ns_username": this_user.username,
                "ns_country_id": this_user.userstat.national_supervisor_of.gid,
                "ns_country_code": this_user.userstat.national_supervisor_of.iso3_code,
                "ns_country_name": this_user.userstat.national_supervisor_of.name_engl,
                "unassigned": n_unassigned,
                "progress": n_progress,
                "pending": n_pending
            }
        )
        total_unassigned += n_unassigned
        total_progress += n_progress
        total_pending += n_pending
        summary = {'total_unassigned': total_unassigned, 'total_progress': total_progress, 'total_pending': total_pending}
        context = {'data': data, 'encoded_data': json.dumps(data), 'summary': summary}
        return render(request, 'stats/global_assignments.html', context)
    else:
        return HttpResponse("You need to be logged in as superexpert or be a national supervisor to view this page. If you have have been recruited as an expert and have lost your log-in credentials, please contact MoveLab.")


@login_required
def global_assignments_list(request, country_code=None, status=None):
    countryID = EuropeCountry.objects.filter(iso3_code=country_code)

    for c in countryID:
        countryGID = c.gid
        countryName = c.name_engl

    report_id_table = {}
    listas = []
    reportStatus = ''

    if status != 'pending':
        if status == 'unassigned':
            unassigned = get_unassigned_available_reports( EuropeCountry.objects.get(pk=countryGID) )
            reportList = unassigned
            reportStatus = 'Unassigned'
        elif status == 'progress':
            progress = get_progress_available_reports( EuropeCountry.objects.get(pk=countryGID) )
            reportList = progress
            reportStatus = 'In progress'

        i = 0
        while i < len(reportList):
            t = reportList[i].get_expert_recipients_names()

            expNames = t.split("+")
            expNamesJoined = ' / '.join(expNames)

            listas.append({
                'idReports': reportList[i].__unicode__(),
                'experts': expNamesJoined,
            })
            i += 1

    elif status == 'pending':
        if countryGID == 17:
            user_id_filter = settings.USERS_IN_STATS
            reportList = ExpertReportAnnotation.objects.filter(user__id__in=user_id_filter).filter(validation_complete=False).filter(report__type='adult')
        else:
            user_id_filter = UserStat.objects.filter(native_of__gid=countryGID).values('user__id')
            reportList = ExpertReportAnnotation.objects.filter(user__id__in=user_id_filter).filter(validation_complete=False).filter(report__type='adult')

        reportStatus = 'Pending'
        i = 0
        while i < len(reportList):

            t = reportList[i].report.get_expert_recipients_names()

            expNames = t.split("+")
            expNamesJoined = ' / '.join(expNames)

            listas.append({
                'idReports': reportList[i].report.__unicode__(),
                'experts': expNamesJoined
            })
            i += 1

    context = {'data': listas, 'country': country_code, 'status': status, 'countryName': countryName, 'reportStatus': reportStatus}

    return render(request, 'stats/global_assignments_list.html', context)




@login_required
def workload_stats(request, country_id=None):
    this_user = request.user
    user_id_filter = settings.USERS_IN_STATS
    this_user_is_superexpert = this_user.groups.filter(name='superexpert').exists()
    if this_user_is_superexpert:
        if country_id is None:
            users = User.objects.filter(groups__name='expert').filter(id__in=user_id_filter).order_by('first_name','last_name')
            context = {'users': users, 'load_everything_on_start': True, 'country_name': 'Spain'}
            return render(request, 'stats/workload.html', context)
        else:
            user_id_filter = UserStat.objects.filter(native_of__iso3_code=country_id).values('user__id')
            country_name = 'Unknown country??'
            try:
                country_name = EuropeCountry.objects.get(iso3_code=country_id).name_engl
            except:
                pass
            users = User.objects.filter(groups__name='expert').filter(id__in=user_id_filter).order_by('first_name', 'last_name')
            context = {'users': users, 'load_everything_on_start': True, 'country_name': country_name}
            return render(request, 'stats/workload.html', context)
    else:
        return HttpResponse("You need to be logged in as superexpert to view this page. If you have have been recruited as an expert and have lost your log-in credentials, please contact MoveLab.")


def show_fix_users(request):
    real_fixes = Fix.objects.filter(fix_time__gt='2014-06-13')
    tz = get_localzone()
    ref_date = datetime.datetime(2014, 6, 13, 0, 0, 0,  tzinfo=tz)
    end_date = tz.localize(datetime.datetime.now())
    fix20_users = []
    fix15_users = []
    fix10_users = []
    fix5_users = []
    fix1_users = []

    while ref_date <= end_date:
        these_fixes = real_fixes.filter(fix_time__lte=ref_date, user_coverage_uuid__isnull=False)
        c = Counter(f.user_coverage_uuid for f in these_fixes)
        fix20_users.append({'date': (time.mktime(ref_date.timetuple())), 'n': len([k for k, v in c.iteritems() if v > 20])})
        fix15_users.append({'date': (time.mktime(ref_date.timetuple())), 'n': len([k for k, v in c.iteritems() if v > 15])})
        fix10_users.append({'date': (time.mktime(ref_date.timetuple())), 'n': len([k for k, v in c.iteritems() if v > 10])})
        fix5_users.append({'date': (time.mktime(ref_date.timetuple())), 'n': len([k for k, v in c.iteritems() if v > 5])})
        fix1_users.append({'date': (time.mktime(ref_date.timetuple())), 'n': len([k for k, v in c.iteritems() if v >= 1])})
        ref_date += timedelta(hours=24)
    context = {'fix20_users': fix20_users, 'fix15_users': fix15_users,'fix10_users': fix10_users, 'fix5_users': fix5_users, 'fix1_users': fix1_users}
    return render(request, 'stats/fix_user_chart.html', context)


def show_report_users(request):
    real_reports = [report for report in Report.objects.filter(Q(package_name='Tigatrapp', creation_time__gte=date(2014, 6, 24)) | Q(package_name='ceab.movelab.tigatrapp', package_version__gt=3)) if report.latest_version]
    tz = get_localzone()
    ref_date = datetime.datetime(2014, 6, 13,  tzinfo=tz)
    end_date = tz.localize(datetime.datetime.now())
    r0_users = []
    r1_users = []
    r2_users = []
    r3_users = []
    r4_users = []
    while ref_date <= end_date:
        these_reports = [r for r in real_reports if r.creation_time <= ref_date]
        c = Counter(r.user for r in these_reports)
        r0_users.append({'date': (time.mktime(ref_date.timetuple())), 'n': len([k for k, v in c.iteritems() if v > 0])})
        r1_users.append({'date': (time.mktime(ref_date.timetuple())), 'n': len([k for k, v in c.iteritems() if v > 1])})
        r2_users.append({'date': (time.mktime(ref_date.timetuple())), 'n': len([k for k, v in c.iteritems() if v > 2])})
        r3_users.append({'date': (time.mktime(ref_date.timetuple())), 'n': len([k for k, v in c.iteritems() if v > 3])})
        r4_users.append({'date': (time.mktime(ref_date.timetuple())), 'n': len([k for k, v in c.iteritems() if v > 4])})
        ref_date += timedelta(days=1)
    context = {'r0_users': r0_users, 'r1_users': r1_users, 'r2_users': r2_users, 'r3_users': r3_users, 'r4_users': r4_users}
    return render(request, 'stats/report_user_chart.html', context)


@login_required
def hashtag_map(request):
    context = {}
    return render(request, 'stats/hashtag_map.html', context)


@api_view(['GET'])
@permission_classes([])
def get_user_xp_data(request):
    user_id = request.query_params.get('user_id', '-1')
    locale = request.query_params.get('locale', 'en')
    update = request.query_params.get('update', True)
    u = None
    try:
        u = TigaUser.objects.get(pk=user_id)
    except TigaUser.DoesNotExist:
        raise ParseError(detail='user does not exist')

    #language = translation.get_language_from_request(request)
    translation.activate(locale)

    if u.score_v2_struct is None:
        retval = compute_user_score_in_xp_v2(user_id, update=True)
        u.score_v2_struct = json.dumps(retval, indent=2, sort_keys=True, default=str)
        u.last_score_update = datetime.datetime.now()
        u.save()
    else:
        retval = json.loads(u.score_v2_struct)

    retval['last_update'] = u.last_score_update

    return Response(retval)


@api_view(['GET'])
def get_hashtag_map_data(request):
    hashtag = request.query_params.get('ht', '')
    data = []
    if hashtag.strip() == '':
        return Response({ 'stats': '', 'data': data})
    else:
        # - data summary
        # earliest data
        # latest data
        # number of points
        dates = []
        r = Report.objects.filter(note__icontains=hashtag).order_by('-server_upload_time')[:200]
        n = 0
        for report in r:
            if report.latest_version:
                n = n + 1
                dates.append(report.server_upload_time)
                data.append({ 'note': report.note, 'picture': report.get_photo_html(), 'lat': report.get_lat(), 'lon': report.get_lon(), 'date_uploaded': report.server_upload_time.strftime('%d-%m-%Y / %H:%M:%S') })
    min_date_str = ''
    max_date_str = ''
    if len(dates) == 0:
        min_date_str = 'N/A'
        max_date_str = 'N/A'
    else:
        min_date = min(dates)
        min_date_str = min_date.strftime('%d-%m-%Y / %H:%M:%S')
        max_date = max(dates)
        max_date_str = max_date.strftime('%d-%m-%Y / %H:%M:%S')
    return Response({ 'stats':{ 'earliest_date': min_date_str, 'latest_date': max_date_str, 'n': n }, 'data': data})


@login_required
def expert_report_assigned_data(request):

    report_list = []

    a = ExpertReportAnnotation.objects.all().order_by('-created')

    paginator = Paginator(a, 50)
    page = request.GET.get('page', 1)
    try:
        reports = paginator.page(page)
    except PageNotAnInteger:
        # If page is not an integer, deliver first page.
        reports = paginator.page(1)
    except EmptyPage:
        # If page is out of range (e.g. 9999), deliver last page of results.
        reports = paginator.page(paginator.num_pages)


    for t in reports:
        if t.report.country is None:
            report_list.append({
                'assignedExpert': str(t.user),
                'codiReport': str(t.report),
                'ubication': 'Null',
                'assignationDate': t.created.strftime("%Y-%m-%d")
            })
        else:
            report_list.append({
                'assignedExpert': str(t.user),
                'codiReport': str(t.report),
                'ubication': str(t.report.country.name_engl),
                'assignationDate': t.created.strftime("%Y-%m-%d")
            })
    pages = range(1, reports.paginator.num_pages + 1)

    return render(request, 'tigacrafting/expert_report_assigned_data.html', {'list': report_list, 'pages': pages, 'reports': reports})<|MERGE_RESOLUTION|>--- conflicted
+++ resolved
@@ -785,11 +785,8 @@
 def global_assignments(request):
     this_user = request.user
     this_user_is_superexpert = this_user.groups.filter(name='superexpert').exists()
-<<<<<<< HEAD
+    this_user_is_national_supervisor = this_user.userstat.is_national_supervisor()
     lock_period = settings.ENTOLAB_LOCK_PERIOD
-=======
-    this_user_is_national_supervisor = this_user.userstat.is_national_supervisor()
->>>>>>> 260493b0
     if this_user_is_superexpert:
         national_supervisors = User.objects.filter(userstat__isnull=False).filter(userstat__national_supervisor_of__isnull=False).order_by('userstat__national_supervisor_of__name_engl').all()
         data = []
