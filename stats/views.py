--- conflicted
+++ resolved
@@ -611,11 +611,7 @@
 
 
 def stats_user_score(request, user_uuid=None):
-<<<<<<< HEAD
     user_score = compute_user_score_in_xp_v2(user_uuid,update=True)
-=======
-    user_score = compute_user_score_in_xp_v2(user_uuid)
->>>>>>> 851b92a3
     context = { "score_data": user_score }
     return render(request, 'stats/user_score.html', context)
 
@@ -789,17 +785,13 @@
 @permission_classes([])
 def get_user_xp_data(request):
     user_id = request.QUERY_PARAMS.get('user_id', '-1')
-<<<<<<< HEAD
     locale = request.QUERY_PARAMS.get('locale', 'en')
     update = request.QUERY_PARAMS.get('update', False)
-=======
->>>>>>> 851b92a3
     try:
         u = TigaUser.objects.get(pk=user_id)
     except TigaUser.DoesNotExist:
         raise ParseError(detail='user does not exist')
 
-<<<<<<< HEAD
     #language = translation.get_language_from_request(request)
     translation.activate(locale)
 
@@ -807,9 +799,6 @@
         retval = compute_user_score_in_xp_v2(user_id)
     else:
         retval = compute_user_score_in_xp_v2(user_id, True)
-=======
-    retval = compute_user_score_in_xp_v2(user_id)
->>>>>>> 851b92a3
     return Response(retval)
 
 
